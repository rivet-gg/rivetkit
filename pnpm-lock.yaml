lockfileVersion: '9.0'

settings:
  autoInstallPeers: true
  excludeLinksFromLockfile: false

overrides:
  react@^19: ^19.0.0
  react-dom@^19: ^19.0.0
  react@^18: ^18.3
  hono: 4.8.3

importers:

  .:
    dependencies:
      '@hono/node-server':
        specifier: ^1.14.4
        version: 1.14.4(hono@4.8.3)
      '@hono/node-ws':
        specifier: ^1.1.7
        version: 1.1.7(@hono/node-server@1.14.4(hono@4.8.3))(hono@4.8.3)
      esbuild:
        specifier: ^0.25.1
        version: 0.25.5
    devDependencies:
      '@biomejs/biome':
        specifier: ^2.1.1
        version: 2.1.1
      '@types/ws':
        specifier: ^8.5.14
        version: 8.18.1
      dedent:
        specifier: ^1.5.3
        version: 1.6.0
      lefthook:
        specifier: ^1.6.12
        version: 1.11.14
      semver:
        specifier: ^7.7.1
        version: 7.7.2
      tsx:
        specifier: ^4.20.3
        version: 4.20.3
      turbo:
        specifier: ^2.0.1
        version: 2.5.4
      vitest:
        specifier: ^3.1.1
        version: 3.2.4(@types/node@24.0.4)(tsx@4.20.3)(yaml@2.8.0)
      zx:
        specifier: ^8.3.2
        version: 8.5.5

  examples/ai-agent:
    dependencies:
      '@ai-sdk/openai':
        specifier: ^0.0.66
        version: 0.0.66(zod@3.25.69)
      '@rivetkit/react':
        specifier: workspace:*
        version: link:../../packages/frameworks/react
      ai:
        specifier: ^4.0.38
        version: 4.3.17(react@18.3.1)(zod@3.25.69)
      react:
        specifier: ^18.3
        version: 18.3.1
      react-dom:
        specifier: ^18.2.0
        version: 18.2.0(react@18.3.1)
      zod:
        specifier: ^3.25.69
        version: 3.25.69
    devDependencies:
      '@rivetkit/actor':
        specifier: workspace:*
        version: link:../../packages/actor
      '@types/node':
        specifier: ^22.13.9
        version: 22.15.32
      '@types/react':
        specifier: ^18.2.0
        version: 18.3.23
      '@types/react-dom':
        specifier: ^18.2.0
        version: 18.3.7(@types/react@18.3.23)
      '@vitejs/plugin-react':
        specifier: ^4.2.0
        version: 4.5.2(vite@5.4.19(@types/node@22.15.32))
      concurrently:
        specifier: ^8.2.2
        version: 8.2.2
      tsx:
        specifier: ^3.12.7
        version: 3.14.0
      typescript:
        specifier: ^5.5.2
        version: 5.8.3
      vite:
        specifier: ^5.0.0
        version: 5.4.19(@types/node@22.15.32)
      vitest:
        specifier: ^3.1.1
        version: 3.2.4(@types/node@22.15.32)(tsx@3.14.0)(yaml@2.8.0)

  examples/better-auth-external-db:
    dependencies:
      '@rivetkit/react':
        specifier: workspace:*
        version: link:../../packages/frameworks/react
      '@types/better-sqlite3':
        specifier: ^7.6.13
        version: 7.6.13
      better-auth:
        specifier: ^1.0.1
        version: 1.2.10
      better-sqlite3:
        specifier: ^11.10.0
        version: 11.10.0
      hono:
        specifier: 4.8.3
        version: 4.8.3
      react:
        specifier: ^18.3
        version: 18.3.1
      react-dom:
        specifier: ^18.2.0
        version: 18.2.0(react@18.3.1)
    devDependencies:
      '@rivetkit/actor':
        specifier: workspace:*
        version: link:../../packages/actor
      '@types/node':
        specifier: ^22.13.9
        version: 22.15.32
      '@types/react':
        specifier: ^18.2.0
        version: 18.3.23
      '@types/react-dom':
        specifier: ^18.2.0
        version: 18.3.7(@types/react@18.3.23)
      '@vitejs/plugin-react':
        specifier: ^4.2.0
        version: 4.5.2(vite@5.4.19(@types/node@22.15.32))
      concurrently:
        specifier: ^8.2.2
        version: 8.2.2
      tsx:
        specifier: ^3.12.7
        version: 3.14.0
      typescript:
        specifier: ^5.5.2
        version: 5.8.3
      vite:
        specifier: ^5.0.0
        version: 5.4.19(@types/node@22.15.32)
      vitest:
        specifier: ^3.1.1
        version: 3.2.4(@types/node@22.15.32)(tsx@3.14.0)(yaml@2.8.0)

  examples/chat-room:
    dependencies:
      '@rivetkit/react':
        specifier: workspace:*
        version: link:../../packages/frameworks/react
      react:
        specifier: ^18.3
        version: 18.3.1
      react-dom:
        specifier: ^18.2.0
        version: 18.2.0(react@18.3.1)
    devDependencies:
      '@rivetkit/actor':
        specifier: workspace:*
        version: link:../../packages/actor
      '@types/node':
        specifier: ^22.13.9
        version: 22.15.32
      '@types/prompts':
        specifier: ^2
        version: 2.4.9
      '@types/react':
        specifier: ^18.2.0
        version: 18.3.23
      '@types/react-dom':
        specifier: ^18.2.0
        version: 18.3.7(@types/react@18.3.23)
      '@vitejs/plugin-react':
        specifier: ^4.2.0
        version: 4.5.2(vite@5.4.19(@types/node@22.15.32))
      concurrently:
        specifier: ^8.2.2
        version: 8.2.2
      prompts:
        specifier: ^2.4.2
        version: 2.4.2
      tsx:
        specifier: ^3.12.7
        version: 3.14.0
      typescript:
        specifier: ^5.5.2
        version: 5.8.3
      vite:
        specifier: ^5.0.0
        version: 5.4.19(@types/node@22.15.32)
      vitest:
        specifier: ^3.1.1
        version: 3.2.4(@types/node@22.15.32)(tsx@3.14.0)(yaml@2.8.0)

  examples/cloudflare-workers:
    dependencies:
      '@rivetkit/actor':
        specifier: workspace:*
        version: link:../../packages/actor
      '@rivetkit/cloudflare-workers':
        specifier: workspace:*
        version: link:../../packages/platforms/cloudflare-workers
    devDependencies:
      '@cloudflare/workers-types':
        specifier: ^4.20250129.0
        version: 4.20250619.0
      '@types/node':
        specifier: ^22.13.9
        version: 22.15.32
      tsx:
        specifier: ^3.12.7
        version: 3.14.0
      typescript:
        specifier: ^5.5.2
        version: 5.8.3
      wrangler:
        specifier: ^4.22.0
        version: 4.22.0(@cloudflare/workers-types@4.20250619.0)

  examples/cloudflare-workers-hono:
    dependencies:
      '@rivetkit/cloudflare-workers':
        specifier: workspace:*
        version: link:../../packages/platforms/cloudflare-workers
      hono:
        specifier: 4.8.3
        version: 4.8.3
    devDependencies:
      '@cloudflare/workers-types':
        specifier: ^4.20250129.0
        version: 4.20250619.0
      '@rivetkit/actor':
        specifier: workspace:*
        version: link:../../packages/actor
      '@types/node':
        specifier: ^22.13.9
        version: 22.15.32
      tsx:
        specifier: ^3.12.7
        version: 3.14.0
      typescript:
        specifier: ^5.5.2
        version: 5.8.3
      wrangler:
        specifier: ^4.22.0
        version: 4.22.0(@cloudflare/workers-types@4.20250619.0)

  examples/counter:
    devDependencies:
      '@rivetkit/actor':
        specifier: workspace:*
        version: link:../../packages/actor
      '@types/node':
        specifier: ^22.13.9
        version: 22.15.32
      tsx:
        specifier: ^3.12.7
        version: 3.14.0
      typescript:
        specifier: ^5.7.3
        version: 5.8.3
      vitest:
        specifier: ^3.1.1
        version: 3.2.4(@types/node@22.15.32)(tsx@3.14.0)(yaml@2.8.0)

  examples/crdt:
    dependencies:
      '@rivetkit/react':
        specifier: workspace:*
        version: link:../../packages/frameworks/react
      react:
        specifier: ^18.3
        version: 18.3.1
      react-dom:
        specifier: ^18.2.0
        version: 18.2.0(react@18.3.1)
      yjs:
        specifier: ^13.6.20
        version: 13.6.27
    devDependencies:
      '@rivetkit/actor':
        specifier: workspace:*
        version: link:../../packages/actor
      '@types/node':
        specifier: ^22.13.9
        version: 22.15.32
      '@types/react':
        specifier: ^18.2.0
        version: 18.3.23
      '@types/react-dom':
        specifier: ^18.2.0
        version: 18.3.7(@types/react@18.3.23)
      '@vitejs/plugin-react':
        specifier: ^4.2.0
        version: 4.5.2(vite@5.4.19(@types/node@22.15.32))
      concurrently:
        specifier: ^8.2.2
        version: 8.2.2
      tsx:
        specifier: ^3.12.7
        version: 3.14.0
      typescript:
        specifier: ^5.5.2
        version: 5.8.3
      vite:
        specifier: ^5.0.0
        version: 5.4.19(@types/node@22.15.32)
      vitest:
        specifier: ^3.1.1
        version: 3.2.4(@types/node@22.15.32)(tsx@3.14.0)(yaml@2.8.0)

  examples/database:
    dependencies:
      '@rivetkit/react':
        specifier: workspace:*
        version: link:../../packages/frameworks/react
      react:
        specifier: ^18.3
        version: 18.3.1
      react-dom:
        specifier: ^18.2.0
        version: 18.2.0(react@18.3.1)
    devDependencies:
      '@rivetkit/actor':
        specifier: workspace:*
        version: link:../../packages/actor
      '@types/node':
        specifier: ^22.13.9
        version: 22.15.32
      '@types/react':
        specifier: ^18.2.0
        version: 18.3.23
      '@types/react-dom':
        specifier: ^18.2.0
        version: 18.3.7(@types/react@18.3.23)
      '@vitejs/plugin-react':
        specifier: ^4.2.0
        version: 4.5.2(vite@5.4.19(@types/node@22.15.32))
      concurrently:
        specifier: ^8.2.2
        version: 8.2.2
      tsx:
        specifier: ^3.12.7
        version: 3.14.0
      typescript:
        specifier: ^5.5.2
        version: 5.8.3
      vite:
        specifier: ^5.0.0
        version: 5.4.19(@types/node@22.15.32)
      vitest:
        specifier: ^3.1.1
        version: 3.2.4(@types/node@22.15.32)(tsx@3.14.0)(yaml@2.8.0)

  examples/drizzle:
    dependencies:
      '@rivetkit/db':
        specifier: workspace:*
        version: link:../../packages/db
      drizzle-kit:
        specifier: ^0.31.2
        version: 0.31.2
      drizzle-orm:
        specifier: ^0.44.2
        version: 0.44.2(@cloudflare/workers-types@4.20250619.0)(@opentelemetry/api@1.9.0)(@types/better-sqlite3@7.6.13)(better-sqlite3@11.10.0)(kysely@0.28.2)
    devDependencies:
      '@types/node':
        specifier: ^22.13.9
        version: 22.15.32
      rivetkit:
        specifier: workspace:*
        version: link:../../packages/rivetkit
      tsx:
        specifier: ^3.12.7
        version: 3.14.0
      typescript:
        specifier: ^5.5.2
        version: 5.8.3

  examples/elysia:
    dependencies:
      '@rivetkit/react':
        specifier: workspace:*
        version: link:../../packages/frameworks/react
      elysia:
        specifier: ^1.3.5
        version: 1.3.5(exact-mirror@0.1.2(@sinclair/typebox@0.34.35))(file-type@21.0.0)(typescript@5.8.3)
      react:
        specifier: ^18.3
        version: 18.3.1
      react-dom:
        specifier: ^18.2.0
        version: 18.2.0(react@18.3.1)
    devDependencies:
      '@rivetkit/actor':
        specifier: workspace:*
        version: link:../../packages/actor
      '@types/node':
        specifier: ^22.13.9
        version: 22.15.32
      typescript:
        specifier: ^5.5.2
        version: 5.8.3

  examples/express:
    dependencies:
      '@rivetkit/react':
        specifier: workspace:*
        version: link:../../packages/frameworks/react
      express:
        specifier: ^5.1.0
        version: 5.1.0
      react:
        specifier: ^18.3
        version: 18.3.1
      react-dom:
        specifier: ^18.2.0
        version: 18.2.0(react@18.3.1)
    devDependencies:
      '@rivetkit/actor':
        specifier: workspace:*
        version: link:../../packages/actor
      '@types/express':
        specifier: ^4.17.21
        version: 4.17.23
      '@types/node':
        specifier: ^22.13.9
        version: 22.15.32
      tsx:
        specifier: ^3.12.7
        version: 3.14.0
      typescript:
        specifier: ^5.5.2
        version: 5.8.3

  examples/game:
    dependencies:
      '@rivetkit/actor':
        specifier: workspace:*
        version: link:../../packages/actor
      '@rivetkit/react':
        specifier: workspace:*
        version: link:../../packages/frameworks/react
      react:
        specifier: ^18.3
        version: 18.3.1
      react-dom:
        specifier: ^18.2.0
        version: 18.2.0(react@18.3.1)
    devDependencies:
      '@types/node':
        specifier: ^20.0.0
        version: 20.19.6
      '@types/react':
        specifier: ^18.2.0
        version: 18.3.23
      '@types/react-dom':
        specifier: ^18.2.0
        version: 18.3.7(@types/react@18.3.23)
      '@vitejs/plugin-react':
        specifier: ^4.0.0
        version: 4.5.2(vite@5.4.19(@types/node@20.19.6))
      concurrently:
        specifier: ^8.2.0
        version: 8.2.2
      tsx:
        specifier: ^4.0.0
        version: 4.20.3
      typescript:
        specifier: ^5.0.0
        version: 5.8.3
      vite:
        specifier: ^5.0.0
        version: 5.4.19(@types/node@20.19.6)
      vitest:
        specifier: ^1.0.0
        version: 1.6.1(@types/node@20.19.6)

  examples/hono:
    dependencies:
      hono:
        specifier: 4.8.3
        version: 4.8.3
    devDependencies:
      '@rivetkit/actor':
        specifier: workspace:*
        version: link:../../packages/actor
      '@types/node':
        specifier: ^22.13.9
        version: 22.15.32
      tsx:
        specifier: ^3.12.7
        version: 3.14.0
      typescript:
        specifier: ^5.5.2
        version: 5.8.3

  examples/hono-react:
    dependencies:
      '@rivetkit/react':
        specifier: workspace:*
        version: link:../../packages/frameworks/react
      hono:
        specifier: 4.8.3
        version: 4.8.3
      react:
        specifier: ^18.3
        version: 18.3.1
      react-dom:
        specifier: ^18.2.0
        version: 18.2.0(react@18.3.1)
    devDependencies:
      '@rivetkit/actor':
        specifier: workspace:*
        version: link:../../packages/actor
      '@types/node':
        specifier: ^22.13.9
        version: 22.15.32
      '@types/react':
        specifier: ^18.2.0
        version: 18.3.23
      '@types/react-dom':
        specifier: ^18.2.0
        version: 18.3.7(@types/react@18.3.23)
      '@vitejs/plugin-react':
        specifier: ^4.2.0
        version: 4.5.2(vite@5.4.19(@types/node@22.15.32))
      concurrently:
        specifier: ^8.2.2
        version: 8.2.2
      tsx:
        specifier: ^3.12.7
        version: 3.14.0
      typescript:
        specifier: ^5.5.2
        version: 5.8.3
      vite:
        specifier: ^5.0.0
        version: 5.4.19(@types/node@22.15.32)
      vitest:
        specifier: ^3.1.1
        version: 3.2.4(@types/node@22.15.32)(tsx@3.14.0)(yaml@2.8.0)

  examples/rate:
    dependencies:
      '@rivetkit/react':
        specifier: workspace:*
        version: link:../../packages/frameworks/react
      react:
        specifier: ^18.3
        version: 18.3.1
      react-dom:
        specifier: ^18.2.0
        version: 18.2.0(react@18.3.1)
    devDependencies:
      '@rivetkit/actor':
        specifier: workspace:*
        version: link:../../packages/actor
      '@types/node':
        specifier: ^22.13.9
        version: 22.15.32
      '@types/react':
        specifier: ^18.2.0
        version: 18.3.23
      '@types/react-dom':
        specifier: ^18.2.0
        version: 18.3.7(@types/react@18.3.23)
      '@vitejs/plugin-react':
        specifier: ^4.2.0
        version: 4.5.2(vite@5.4.19(@types/node@22.15.32))
      concurrently:
        specifier: ^8.2.2
        version: 8.2.2
      tsx:
        specifier: ^3.12.7
        version: 3.14.0
      typescript:
        specifier: ^5.5.2
        version: 5.8.3
      vite:
        specifier: ^5.0.0
        version: 5.4.19(@types/node@22.15.32)
      vitest:
        specifier: ^3.1.1
        version: 3.2.4(@types/node@22.15.32)(tsx@3.14.0)(yaml@2.8.0)

  examples/react:
    dependencies:
      '@rivetkit/react':
        specifier: workspace:*
        version: link:../../packages/frameworks/react
      react:
        specifier: ^18.3
        version: 18.3.1
      react-dom:
        specifier: ^18.2.0
        version: 18.2.0(react@18.3.1)
    devDependencies:
      '@rivetkit/actor':
        specifier: workspace:*
        version: link:../../packages/actor
      '@types/node':
        specifier: ^22.13.9
        version: 22.15.32
      '@types/react':
        specifier: ^18.2.0
        version: 18.3.23
      '@types/react-dom':
        specifier: ^18.2.0
        version: 18.3.7(@types/react@18.3.23)
      '@vitejs/plugin-react':
        specifier: ^4.2.0
        version: 4.5.2(vite@5.4.19(@types/node@22.15.32))
      concurrently:
        specifier: ^8.2.2
        version: 8.2.2
      tsx:
        specifier: ^3.12.7
        version: 3.14.0
      typescript:
        specifier: ^5.5.2
        version: 5.8.3
      vite:
        specifier: ^5.0.0
        version: 5.4.19(@types/node@22.15.32)
      vitest:
        specifier: ^3.1.1
        version: 3.2.4(@types/node@22.15.32)(tsx@3.14.0)(yaml@2.8.0)

  examples/redis:
    dependencies:
      '@rivetkit/redis':
        specifier: workspace:*
        version: link:../../packages/drivers/redis
      ioredis:
        specifier: ^5.4.1
        version: 5.6.1
    devDependencies:
      '@rivetkit/actor':
        specifier: workspace:*
        version: link:../../packages/actor
      '@types/node':
        specifier: ^22.13.9
        version: 22.15.32
      tsx:
        specifier: ^3.12.7
        version: 3.14.0
      typescript:
        specifier: ^5.7.3
        version: 5.8.3

  examples/redis-hono:
    dependencies:
      '@rivetkit/redis':
        specifier: workspace:*
        version: link:../../packages/drivers/redis
      hono:
        specifier: 4.8.3
        version: 4.8.3
      ioredis:
        specifier: ^5.4.1
        version: 5.6.1
    devDependencies:
      '@rivetkit/actor':
        specifier: workspace:*
        version: link:../../packages/actor
      '@types/node':
        specifier: ^22.13.9
        version: 22.15.32
      tsx:
        specifier: ^3.12.7
        version: 3.14.0
      typescript:
        specifier: ^5.7.3
        version: 5.8.3

  examples/starter:
    dependencies:
      '@rivetkit/actor':
        specifier: https://pkg.pr.new/rivet-gg/rivetkit/@rivetkit/actor@7e018f2
        version: https://pkg.pr.new/rivet-gg/rivetkit/@rivetkit/actor@7e018f2(@hono/node-server@1.14.4(hono@4.8.3))(@hono/node-ws@1.1.7(@hono/node-server@1.14.4(hono@4.8.3))(hono@4.8.3))(eventsource@3.0.7)(ws@8.18.2)
    devDependencies:
      '@types/node':
        specifier: ^22.13.9
        version: 22.15.32
      tsx:
        specifier: ^3.12.7
        version: 3.14.0
      typescript:
        specifier: ^5.5.2
        version: 5.8.3

  examples/stream:
    dependencies:
      '@rivetkit/actor':
        specifier: workspace:*
        version: link:../../packages/actor
      '@rivetkit/react':
        specifier: workspace:*
        version: link:../../packages/frameworks/react
      react:
        specifier: ^18.3
        version: 18.3.1
      react-dom:
        specifier: ^18.2.0
        version: 18.2.0(react@18.3.1)
    devDependencies:
      '@types/node':
        specifier: ^20.0.0
        version: 20.19.6
      '@types/react':
        specifier: ^18.2.0
        version: 18.3.23
      '@types/react-dom':
        specifier: ^18.2.0
        version: 18.3.7(@types/react@18.3.23)
      '@vitejs/plugin-react':
        specifier: ^4.0.0
        version: 4.5.2(vite@5.4.19(@types/node@20.19.6))
      concurrently:
        specifier: ^8.2.0
        version: 8.2.2
      tsx:
        specifier: ^4.0.0
        version: 4.20.3
      typescript:
        specifier: ^5.0.0
        version: 5.8.3
      vite:
        specifier: ^5.0.0
        version: 5.4.19(@types/node@20.19.6)
      vitest:
        specifier: ^1.0.0
        version: 1.6.1(@types/node@20.19.6)

  examples/sync:
    dependencies:
      '@rivetkit/actor':
        specifier: workspace:*
        version: link:../../packages/actor
      '@rivetkit/react':
        specifier: workspace:*
        version: link:../../packages/frameworks/react
      react:
        specifier: ^18.3
        version: 18.3.1
      react-dom:
        specifier: ^18.2.0
        version: 18.2.0(react@18.3.1)
    devDependencies:
      '@types/node':
        specifier: ^20.0.0
        version: 20.19.6
      '@types/react':
        specifier: ^18.2.0
        version: 18.3.23
      '@types/react-dom':
        specifier: ^18.2.0
        version: 18.3.7(@types/react@18.3.23)
      '@vitejs/plugin-react':
        specifier: ^4.0.0
        version: 4.5.2(vite@5.4.19(@types/node@20.19.6))
      concurrently:
        specifier: ^8.2.0
        version: 8.2.2
      tsx:
        specifier: ^4.0.0
        version: 4.20.3
      typescript:
        specifier: ^5.0.0
        version: 5.8.3
      vite:
        specifier: ^5.0.0
        version: 5.4.19(@types/node@20.19.6)
      vitest:
        specifier: ^1.0.0
        version: 1.6.1(@types/node@20.19.6)

  examples/tenant:
    dependencies:
      '@rivetkit/actor':
        specifier: workspace:*
        version: link:../../packages/actor
      '@rivetkit/react':
        specifier: workspace:*
        version: link:../../packages/frameworks/react
      react:
        specifier: ^18.3
        version: 18.3.1
      react-dom:
        specifier: ^18.2.0
        version: 18.2.0(react@18.3.1)
    devDependencies:
      '@types/node':
        specifier: ^20.0.0
        version: 20.19.6
      '@types/react':
        specifier: ^18.2.0
        version: 18.3.23
      '@types/react-dom':
        specifier: ^18.2.0
        version: 18.3.7(@types/react@18.3.23)
      '@vitejs/plugin-react':
        specifier: ^4.0.0
        version: 4.5.2(vite@5.4.19(@types/node@20.19.6))
      concurrently:
        specifier: ^8.2.0
        version: 8.2.2
      tsx:
        specifier: ^4.0.0
        version: 4.20.3
      typescript:
        specifier: ^5.0.0
        version: 5.8.3
      vite:
        specifier: ^5.0.0
        version: 5.4.19(@types/node@20.19.6)
      vitest:
        specifier: ^1.0.0
        version: 1.6.1(@types/node@20.19.6)

  examples/trpc:
    dependencies:
      '@trpc/client':
        specifier: ^11.3.1
        version: 11.4.2(@trpc/server@11.4.2(typescript@5.8.3))(typescript@5.8.3)
      '@trpc/server':
        specifier: ^11.4.2
        version: 11.4.2(typescript@5.8.3)
      zod:
        specifier: ^3.25.67
        version: 3.25.67
    devDependencies:
      '@rivetkit/actor':
        specifier: workspace:*
        version: link:../../packages/actor
      '@types/node':
        specifier: ^22.13.9
        version: 22.15.32
      tsx:
        specifier: ^3.12.7
        version: 3.14.0
      typescript:
        specifier: ^5.5.2
        version: 5.8.3

  packages/actor:
    devDependencies:
      '@rivetkit/core':
        specifier: workspace:*
        version: link:../core
      '@types/node':
        specifier: ^22.14.0
        version: 22.15.32
      tsup:
        specifier: ^8.4.0
        version: 8.5.0(@microsoft/api-extractor@7.52.8(@types/node@22.15.32))(postcss@8.5.6)(tsx@4.20.3)(typescript@5.8.3)(yaml@2.8.0)
      typescript:
        specifier: ^5.5.2
        version: 5.8.3

  packages/core:
    dependencies:
      '@hono/zod-openapi':
        specifier: ^0.19.6
        version: 0.19.8(hono@4.8.3)(zod@3.25.67)
      cbor-x:
        specifier: ^1.6.0
        version: 1.6.0
      hono:
        specifier: 4.8.3
        version: 4.8.3
      invariant:
        specifier: ^2.2.4
        version: 2.2.4
      on-change:
        specifier: ^5.0.1
        version: 5.0.1
      p-retry:
        specifier: ^6.2.1
        version: 6.2.1
      zod:
        specifier: ^3.25.67
        version: 3.25.67
    devDependencies:
      '@hono/node-server':
        specifier: ^1.14.0
        version: 1.14.4(hono@4.8.3)
      '@hono/node-ws':
        specifier: ^1.1.1
        version: 1.1.7(@hono/node-server@1.14.4(hono@4.8.3))(hono@4.8.3)
      '@rivet-gg/actor-core':
        specifier: ^25.1.0
        version: 25.2.0
      '@types/invariant':
        specifier: ^2
        version: 2.2.37
      '@types/node':
        specifier: ^22.13.1
        version: 22.15.32
      '@types/ws':
        specifier: ^8
        version: 8.18.1
      '@vitest/ui':
        specifier: 3.1.1
        version: 3.1.1(vitest@3.2.4)
      bundle-require:
        specifier: ^5.1.0
        version: 5.1.0(esbuild@0.25.5)
      eventsource:
        specifier: ^3.0.5
        version: 3.0.7
      tsup:
        specifier: ^8.4.0
        version: 8.5.0(@microsoft/api-extractor@7.52.8(@types/node@22.15.32))(postcss@8.5.6)(tsx@4.20.3)(typescript@5.8.3)(yaml@2.8.0)
      tsx:
        specifier: ^4.19.4
        version: 4.20.3
      typescript:
        specifier: ^5.7.3
        version: 5.8.3
      vitest:
        specifier: ^3.1.1
        version: 3.2.4(@types/node@22.15.32)(@vitest/ui@3.1.1)(tsx@4.20.3)(yaml@2.8.0)
      ws:
        specifier: ^8.18.1
        version: 8.18.2

  packages/db:
    dependencies:
      better-sqlite3:
        specifier: ^11.10.0
        version: 11.10.0
      drizzle-kit:
        specifier: ^0.31.2
        version: 0.31.2
    devDependencies:
      '@types/better-sqlite3':
        specifier: ^7.6.13
        version: 7.6.13
      '@types/node':
        specifier: ^24.0.4
        version: 24.0.4
      drizzle-orm:
        specifier: ^0.44.2
        version: 0.44.2(@cloudflare/workers-types@4.20250619.0)(@opentelemetry/api@1.9.0)(@types/better-sqlite3@7.6.13)(better-sqlite3@11.10.0)(kysely@0.28.2)
      rivetkit:
        specifier: workspace:*
        version: link:../rivetkit
      tsup:
        specifier: ^8.3.6
        version: 8.5.0(@microsoft/api-extractor@7.52.8(@types/node@24.0.4))(postcss@8.5.6)(tsx@4.20.3)(typescript@5.8.3)(yaml@2.8.0)
      typescript:
        specifier: ^5.5.2
        version: 5.8.3
      vitest:
        specifier: ^3.1.1
        version: 3.2.4(@types/node@24.0.4)(tsx@4.20.3)(yaml@2.8.0)

  packages/drivers/redis:
    dependencies:
      '@types/node':
        specifier: ^22.13.1
        version: 22.15.32
      dedent:
        specifier: ^1.5.3
        version: 1.6.0
      hono:
        specifier: 4.8.3
        version: 4.8.3
      ioredis:
        specifier: ^5.4.2
        version: 5.6.1
      p-retry:
        specifier: ^6.2.1
        version: 6.2.1
      zx:
        specifier: ^7.2.3
        version: 7.2.3
    devDependencies:
      '@rivetkit/core':
        specifier: workspace:*
        version: link:../../core
      tsup:
        specifier: ^8.4.0
        version: 8.5.0(@microsoft/api-extractor@7.52.8(@types/node@22.15.32))(postcss@8.5.6)(tsx@4.20.3)(typescript@5.8.3)(yaml@2.8.0)
      typescript:
        specifier: ^5.5.2
        version: 5.8.3
      vitest:
        specifier: ^3.1.1
        version: 3.2.4(@types/node@22.15.32)(@vitest/ui@3.1.1)(tsx@4.20.3)(yaml@2.8.0)

  packages/frameworks/framework-base:
    dependencies:
      '@tanstack/store':
        specifier: ^0.7.1
        version: 0.7.1
    devDependencies:
      '@rivetkit/core':
        specifier: workspace:*
        version: link:../../core
      typescript:
        specifier: ^5.5.2
        version: 5.8.3
      vite:
        specifier: ^6.3.5
        version: 6.3.5(@types/node@24.0.4)(tsx@4.20.3)(yaml@2.8.0)
      vite-plugin-dts:
        specifier: ^4.5.4
        version: 4.5.4(@types/node@24.0.4)(rollup@4.44.0)(typescript@5.8.3)(vite@6.3.5(@types/node@24.0.4)(tsx@4.20.3)(yaml@2.8.0))
      vitest:
        specifier: ^3.1.1
        version: 3.2.4(@types/node@24.0.4)(tsx@4.20.3)(yaml@2.8.0)

  packages/frameworks/react:
    dependencies:
      '@rivetkit/framework-base':
        specifier: workspace:*
        version: link:../framework-base
      '@tanstack/react-store':
        specifier: ^0.7.1
        version: 0.7.1(react-dom@19.1.0(react@19.1.0))(react@19.1.0)
      react:
        specifier: ^19.0.0
        version: 19.1.0
      react-dom:
        specifier: ^19.0.0
        version: 19.1.0(react@19.1.0)
    devDependencies:
      '@rivetkit/core':
        specifier: workspace:^
        version: link:../../core
      '@types/react':
        specifier: ^19.1.8
        version: 19.1.8
      '@types/react-dom':
        specifier: ^19.1.6
        version: 19.1.6(@types/react@19.1.8)
      tsup:
        specifier: ^8.4.0
        version: 8.5.0(@microsoft/api-extractor@7.52.8(@types/node@24.0.4))(postcss@8.5.6)(tsx@4.20.3)(typescript@5.8.3)(yaml@2.8.0)
      typescript:
        specifier: ^5.5.2
        version: 5.8.3

  packages/frameworks/svelte:
    dependencies:
      '@rivetkit/framework-base':
        specifier: workspace:*
        version: link:../framework-base
    devDependencies:
      '@rivetkit/core':
        specifier: workspace:*
        version: link:../../core
      svelte:
        specifier: ^5.0.0
        version: 5.36.0
      typescript:
        specifier: ^5.5.2
        version: 5.8.3
      vite:
        specifier: ^6.3.5
        version: 6.3.5(@types/node@24.0.4)(tsx@4.20.3)(yaml@2.8.0)
      vite-plugin-dts:
        specifier: ^4.5.4
        version: 4.5.4(@types/node@24.0.4)(rollup@4.44.0)(typescript@5.8.3)(vite@6.3.5(@types/node@24.0.4)(tsx@4.20.3)(yaml@2.8.0))
      vitest:
        specifier: ^3.1.1
        version: 3.2.4(@types/node@24.0.4)(tsx@4.20.3)(yaml@2.8.0)

  packages/misc/docs-middleware:
    dependencies:
      content-security-policy-builder:
        specifier: ^2.3.0
        version: 2.3.0
      content-security-policy-parser:
        specifier: ^0.6.0
        version: 0.6.0
    devDependencies:
      '@cloudflare/vitest-pool-workers':
        specifier: ^0.6.4
        version: 0.6.16(@cloudflare/workers-types@4.20250619.0)(@vitest/runner@3.2.4)(@vitest/snapshot@3.2.4)(vitest@3.2.4(@types/node@24.0.4)(tsx@4.20.3)(yaml@2.8.0))
      typescript:
        specifier: ^5.5.2
        version: 5.8.3
      vitest:
        specifier: ^3.1.1
        version: 3.2.4(@types/node@24.0.4)(tsx@4.20.3)(yaml@2.8.0)
      wrangler:
        specifier: ^4.22.0
        version: 4.22.0(@cloudflare/workers-types@4.20250619.0)

  packages/platforms/cloudflare-workers:
    dependencies:
      hono:
        specifier: 4.8.3
        version: 4.8.3
      invariant:
        specifier: ^2.2.4
        version: 2.2.4
      zod:
        specifier: ^3.25.67
        version: 3.25.67
    devDependencies:
      '@cloudflare/workers-types':
        specifier: ^4.20250129.0
        version: 4.20250619.0
      '@rivetkit/core':
        specifier: workspace:*
        version: link:../../core
      '@types/invariant':
        specifier: ^2
        version: 2.2.37
      '@types/node':
        specifier: ^24.0.3
        version: 24.0.3
      tsup:
        specifier: ^8.4.0
        version: 8.5.0(@microsoft/api-extractor@7.52.8(@types/node@24.0.3))(postcss@8.5.6)(tsx@4.20.3)(typescript@5.8.3)(yaml@2.8.0)
      typescript:
        specifier: ^5.5.2
        version: 5.8.3
      vitest:
        specifier: ^3.1.1
        version: 3.2.4(@types/node@24.0.3)(tsx@4.20.3)(yaml@2.8.0)
      wrangler:
        specifier: ^4.22.0
        version: 4.22.0(@cloudflare/workers-types@4.20250619.0)

  packages/rivetkit: {}

packages:

  '@ai-sdk/openai@0.0.66':
    resolution: {integrity: sha512-V4XeDnlNl5/AY3GB3ozJUjqnBLU5pK3DacKTbCNH3zH8/MggJoH6B8wRGdLUPVFMcsMz60mtvh4DC9JsIVFrKw==}
    engines: {node: '>=18'}
    peerDependencies:
      zod: ^3.0.0

  '@ai-sdk/provider-utils@1.0.20':
    resolution: {integrity: sha512-ngg/RGpnA00eNOWEtXHenpX1MsM2QshQh4QJFjUfwcqHpM5kTfG7je7Rc3HcEDP+OkRVv2GF+X4fC1Vfcnl8Ow==}
    engines: {node: '>=18'}
    peerDependencies:
      zod: ^3.0.0
    peerDependenciesMeta:
      zod:
        optional: true

  '@ai-sdk/provider-utils@2.2.8':
    resolution: {integrity: sha512-fqhG+4sCVv8x7nFzYnFo19ryhAa3w096Kmc3hWxMQfW/TubPOmt3A6tYZhl4mUfQWWQMsuSkLrtjlWuXBVSGQA==}
    engines: {node: '>=18'}
    peerDependencies:
      zod: ^3.23.8

  '@ai-sdk/provider@0.0.24':
    resolution: {integrity: sha512-XMsNGJdGO+L0cxhhegtqZ8+T6nn4EoShS819OvCgI2kLbYTIvk0GWFGD0AXJmxkxs3DrpsJxKAFukFR7bvTkgQ==}
    engines: {node: '>=18'}

  '@ai-sdk/provider@1.1.3':
    resolution: {integrity: sha512-qZMxYJ0qqX/RfnuIaab+zp8UAeJn/ygXXAffR5I4N0n1IrvA6qBsjc8hXLmBiMV2zoXlifkacF7sEFnYnjBcqg==}
    engines: {node: '>=18'}

  '@ai-sdk/react@1.2.12':
    resolution: {integrity: sha512-jK1IZZ22evPZoQW3vlkZ7wvjYGYF+tRBKXtrcolduIkQ/m/sOAVcVeVDUDvh1T91xCnWCdUGCPZg2avZ90mv3g==}
    engines: {node: '>=18'}
    peerDependencies:
      react: ^19.0.0
      zod: ^3.23.8
    peerDependenciesMeta:
      zod:
        optional: true

  '@ai-sdk/ui-utils@1.2.11':
    resolution: {integrity: sha512-3zcwCc8ezzFlwp3ZD15wAPjf2Au4s3vAbKsXQVyhxODHcmu0iyPO2Eua6D/vicq/AUm/BAo60r97O6HU+EI0+w==}
    engines: {node: '>=18'}
    peerDependencies:
      zod: ^3.23.8

  '@ampproject/remapping@2.3.0':
    resolution: {integrity: sha512-30iZtAPgz+LTIYoeivqYo853f02jBYSd5uGnGpkFV0M3xOt9aN73erkgYAmZU43x4VfqcnLxW9Kpg3R5LC4YYw==}
    engines: {node: '>=6.0.0'}

  '@asteasolutions/zod-to-openapi@7.3.4':
    resolution: {integrity: sha512-/2rThQ5zPi9OzVwes6U7lK1+Yvug0iXu25olp7S0XsYmOqnyMfxH7gdSQjn/+DSOHRg7wnotwGJSyL+fBKdnEA==}
    peerDependencies:
      zod: ^3.20.2

  '@babel/code-frame@7.27.1':
    resolution: {integrity: sha512-cjQ7ZlQ0Mv3b47hABuTevyTuYN4i+loJKGeV9flcCgIK37cCXRh+L1bd3iBHlynerhQ7BhCkn2BPbQUL+rGqFg==}
    engines: {node: '>=6.9.0'}

  '@babel/compat-data@7.27.5':
    resolution: {integrity: sha512-KiRAp/VoJaWkkte84TvUd9qjdbZAdiqyvMxrGl1N6vzFogKmaLgoM3L1kgtLicp2HP5fBJS8JrZKLVIZGVJAVg==}
    engines: {node: '>=6.9.0'}

  '@babel/core@7.27.4':
    resolution: {integrity: sha512-bXYxrXFubeYdvB0NhD/NBB3Qi6aZeV20GOWVI47t2dkecCEoneR4NPVcb7abpXDEvejgrUfFtG6vG/zxAKmg+g==}
    engines: {node: '>=6.9.0'}

  '@babel/generator@7.27.5':
    resolution: {integrity: sha512-ZGhA37l0e/g2s1Cnzdix0O3aLYm66eF8aufiVteOgnwxgnRP8GoyMj7VWsgWnQbVKXyge7hqrFh2K2TQM6t1Hw==}
    engines: {node: '>=6.9.0'}

  '@babel/helper-compilation-targets@7.27.2':
    resolution: {integrity: sha512-2+1thGUUWWjLTYTHZWK1n8Yga0ijBz1XAhUXcKy81rd5g6yh7hGqMp45v7cadSbEHc9G3OTv45SyneRN3ps4DQ==}
    engines: {node: '>=6.9.0'}

  '@babel/helper-module-imports@7.27.1':
    resolution: {integrity: sha512-0gSFWUPNXNopqtIPQvlD5WgXYI5GY2kP2cCvoT8kczjbfcfuIljTbcWrulD1CIPIX2gt1wghbDy08yE1p+/r3w==}
    engines: {node: '>=6.9.0'}

  '@babel/helper-module-transforms@7.27.3':
    resolution: {integrity: sha512-dSOvYwvyLsWBeIRyOeHXp5vPj5l1I011r52FM1+r1jCERv+aFXYk4whgQccYEGYxK2H3ZAIA8nuPkQ0HaUo3qg==}
    engines: {node: '>=6.9.0'}
    peerDependencies:
      '@babel/core': ^7.0.0

  '@babel/helper-plugin-utils@7.27.1':
    resolution: {integrity: sha512-1gn1Up5YXka3YYAHGKpbideQ5Yjf1tDa9qYcgysz+cNCXukyLl6DjPXhD3VRwSb8c0J9tA4b2+rHEZtc6R0tlw==}
    engines: {node: '>=6.9.0'}

  '@babel/helper-string-parser@7.27.1':
    resolution: {integrity: sha512-qMlSxKbpRlAridDExk92nSobyDdpPijUq2DW6oDnUqd0iOGxmQjyqhMIihI9+zv4LPyZdRje2cavWPbCbWm3eA==}
    engines: {node: '>=6.9.0'}

  '@babel/helper-validator-identifier@7.27.1':
    resolution: {integrity: sha512-D2hP9eA+Sqx1kBZgzxZh0y1trbuU+JoDkiEwqhQ36nodYqJwyEIhPSdMNd7lOm/4io72luTPWH20Yda0xOuUow==}
    engines: {node: '>=6.9.0'}

  '@babel/helper-validator-option@7.27.1':
    resolution: {integrity: sha512-YvjJow9FxbhFFKDSuFnVCe2WxXk1zWc22fFePVNEaWJEu8IrZVlda6N0uHwzZrUM1il7NC9Mlp4MaJYbYd9JSg==}
    engines: {node: '>=6.9.0'}

  '@babel/helpers@7.27.6':
    resolution: {integrity: sha512-muE8Tt8M22638HU31A3CgfSUciwz1fhATfoVai05aPXGor//CdWDCbnlY1yvBPo07njuVOCNGCSp/GTt12lIug==}
    engines: {node: '>=6.9.0'}

  '@babel/parser@7.27.5':
    resolution: {integrity: sha512-OsQd175SxWkGlzbny8J3K8TnnDD0N3lrIUtB92xwyRpzaenGZhxDvxN/JgU00U3CDZNj9tPuDJ5H0WS4Nt3vKg==}
    engines: {node: '>=6.0.0'}
    hasBin: true

  '@babel/plugin-transform-react-jsx-self@7.27.1':
    resolution: {integrity: sha512-6UzkCs+ejGdZ5mFFC/OCUrv028ab2fp1znZmCZjAOBKiBK2jXD1O+BPSfX8X2qjJ75fZBMSnQn3Rq2mrBJK2mw==}
    engines: {node: '>=6.9.0'}
    peerDependencies:
      '@babel/core': ^7.0.0-0

  '@babel/plugin-transform-react-jsx-source@7.27.1':
    resolution: {integrity: sha512-zbwoTsBruTeKB9hSq73ha66iFeJHuaFkUbwvqElnygoNbj/jHRsSeokowZFN3CZ64IvEqcmmkVe89OPXc7ldAw==}
    engines: {node: '>=6.9.0'}
    peerDependencies:
      '@babel/core': ^7.0.0-0

  '@babel/runtime@7.27.6':
    resolution: {integrity: sha512-vbavdySgbTTrmFE+EsiqUTzlOr5bzlnJtUv9PynGCAKvfQqjIXbvFdumPM/GxMDfyuGMJaJAU6TO4zc1Jf1i8Q==}
    engines: {node: '>=6.9.0'}

  '@babel/template@7.27.2':
    resolution: {integrity: sha512-LPDZ85aEJyYSd18/DkjNh4/y1ntkE5KwUHWTiqgRxruuZL2F1yuHligVHLvcHY2vMHXttKFpJn6LwfI7cw7ODw==}
    engines: {node: '>=6.9.0'}

  '@babel/traverse@7.27.4':
    resolution: {integrity: sha512-oNcu2QbHqts9BtOWJosOVJapWjBDSxGCpFvikNR5TGDYDQf3JwpIoMzIKrvfoti93cLfPJEG4tH9SPVeyCGgdA==}
    engines: {node: '>=6.9.0'}

  '@babel/types@7.27.6':
    resolution: {integrity: sha512-ETyHEk2VHHvl9b9jZP5IHPavHYk57EhanlRRuae9XCpb/j5bDCbPPMOBfCWhnl/7EDJz0jEMCi/RhccCE8r1+Q==}
    engines: {node: '>=6.9.0'}

  '@better-auth/utils@0.2.5':
    resolution: {integrity: sha512-uI2+/8h/zVsH8RrYdG8eUErbuGBk16rZKQfz8CjxQOyCE6v7BqFYEbFwvOkvl1KbUdxhqOnXp78+uE5h8qVEgQ==}

  '@better-fetch/fetch@1.1.18':
    resolution: {integrity: sha512-rEFOE1MYIsBmoMJtQbl32PGHHXuG2hDxvEd7rUHE0vCBoFQVSDqaVs9hkZEtHCxRoY+CljXKFCOuJ8uxqw1LcA==}

  '@biomejs/biome@2.1.1':
    resolution: {integrity: sha512-HFGYkxG714KzG+8tvtXCJ1t1qXQMzgWzfvQaUjxN6UeKv+KvMEuliInnbZLJm6DXFXwqVi6446EGI0sGBLIYng==}
    engines: {node: '>=14.21.3'}
    hasBin: true

  '@biomejs/cli-darwin-arm64@2.1.1':
    resolution: {integrity: sha512-2Muinu5ok4tWxq4nu5l19el48cwCY/vzvI7Vjbkf3CYIQkjxZLyj0Ad37Jv2OtlXYaLvv+Sfu1hFeXt/JwRRXQ==}
    engines: {node: '>=14.21.3'}
    cpu: [arm64]
    os: [darwin]

  '@biomejs/cli-darwin-x64@2.1.1':
    resolution: {integrity: sha512-cC8HM5lrgKQXLAK+6Iz2FrYW5A62pAAX6KAnRlEyLb+Q3+Kr6ur/sSuoIacqlp1yvmjHJqjYfZjPvHWnqxoEIA==}
    engines: {node: '>=14.21.3'}
    cpu: [x64]
    os: [darwin]

  '@biomejs/cli-linux-arm64-musl@2.1.1':
    resolution: {integrity: sha512-/7FBLnTswu4jgV9ttI3AMIdDGqVEPIZd8I5u2D4tfCoj8rl9dnjrEQbAIDlWhUXdyWlFSz8JypH3swU9h9P+2A==}
    engines: {node: '>=14.21.3'}
    cpu: [arm64]
    os: [linux]

  '@biomejs/cli-linux-arm64@2.1.1':
    resolution: {integrity: sha512-tw4BEbhAUkWPe4WBr6IX04DJo+2jz5qpPzpW/SWvqMjb9QuHY8+J0M23V8EPY/zWU4IG8Ui0XESapR1CB49Q7g==}
    engines: {node: '>=14.21.3'}
    cpu: [arm64]
    os: [linux]

  '@biomejs/cli-linux-x64-musl@2.1.1':
    resolution: {integrity: sha512-kUu+loNI3OCD2c12cUt7M5yaaSjDnGIksZwKnueubX6c/HWUyi/0mPbTBHR49Me3F0KKjWiKM+ZOjsmC+lUt9g==}
    engines: {node: '>=14.21.3'}
    cpu: [x64]
    os: [linux]

  '@biomejs/cli-linux-x64@2.1.1':
    resolution: {integrity: sha512-3WJ1GKjU7NzZb6RTbwLB59v9cTIlzjbiFLDB0z4376TkDqoNYilJaC37IomCr/aXwuU8QKkrYoHrgpSq5ffJ4Q==}
    engines: {node: '>=14.21.3'}
    cpu: [x64]
    os: [linux]

  '@biomejs/cli-win32-arm64@2.1.1':
    resolution: {integrity: sha512-vEHK0v0oW+E6RUWLoxb2isI3rZo57OX9ZNyyGH701fZPj6Il0Rn1f5DMNyCmyflMwTnIQstEbs7n2BxYSqQx4Q==}
    engines: {node: '>=14.21.3'}
    cpu: [arm64]
    os: [win32]

  '@biomejs/cli-win32-x64@2.1.1':
    resolution: {integrity: sha512-i2PKdn70kY++KEF/zkQFvQfX1e8SkA8hq4BgC+yE9dZqyLzB/XStY2MvwI3qswlRgnGpgncgqe0QYKVS1blksg==}
    engines: {node: '>=14.21.3'}
    cpu: [x64]
    os: [win32]

  '@cbor-extract/cbor-extract-darwin-arm64@2.2.0':
    resolution: {integrity: sha512-P7swiOAdF7aSi0H+tHtHtr6zrpF3aAq/W9FXx5HektRvLTM2O89xCyXF3pk7pLc7QpaY7AoaE8UowVf9QBdh3w==}
    cpu: [arm64]
    os: [darwin]

  '@cbor-extract/cbor-extract-darwin-x64@2.2.0':
    resolution: {integrity: sha512-1liF6fgowph0JxBbYnAS7ZlqNYLf000Qnj4KjqPNW4GViKrEql2MgZnAsExhY9LSy8dnvA4C0qHEBgPrll0z0w==}
    cpu: [x64]
    os: [darwin]

  '@cbor-extract/cbor-extract-linux-arm64@2.2.0':
    resolution: {integrity: sha512-rQvhNmDuhjTVXSPFLolmQ47/ydGOFXtbR7+wgkSY0bdOxCFept1hvg59uiLPT2fVDuJFuEy16EImo5tE2x3RsQ==}
    cpu: [arm64]
    os: [linux]

  '@cbor-extract/cbor-extract-linux-arm@2.2.0':
    resolution: {integrity: sha512-QeBcBXk964zOytiedMPQNZr7sg0TNavZeuUCD6ON4vEOU/25+pLhNN6EDIKJ9VLTKaZ7K7EaAriyYQ1NQ05s/Q==}
    cpu: [arm]
    os: [linux]

  '@cbor-extract/cbor-extract-linux-x64@2.2.0':
    resolution: {integrity: sha512-cWLAWtT3kNLHSvP4RKDzSTX9o0wvQEEAj4SKvhWuOVZxiDAeQazr9A+PSiRILK1VYMLeDml89ohxCnUNQNQNCw==}
    cpu: [x64]
    os: [linux]

  '@cbor-extract/cbor-extract-win32-x64@2.2.0':
    resolution: {integrity: sha512-l2M+Z8DO2vbvADOBNLbbh9y5ST1RY5sqkWOg/58GkUPBYou/cuNZ68SGQ644f1CvZ8kcOxyZtw06+dxWHIoN/w==}
    cpu: [x64]
    os: [win32]

  '@cloudflare/kv-asset-handler@0.3.4':
    resolution: {integrity: sha512-YLPHc8yASwjNkmcDMQMY35yiWjoKAKnhUbPRszBRS0YgH+IXtsMp61j+yTcnCE3oO2DgP0U3iejLC8FTtKDC8Q==}
    engines: {node: '>=16.13'}

  '@cloudflare/kv-asset-handler@0.4.0':
    resolution: {integrity: sha512-+tv3z+SPp+gqTIcImN9o0hqE9xyfQjI1XD9pL6NuKjua9B1y7mNYv0S9cP+QEbA4ppVgGZEmKOvHX5G5Ei1CVA==}
    engines: {node: '>=18.0.0'}

  '@cloudflare/unenv-preset@2.3.3':
    resolution: {integrity: sha512-/M3MEcj3V2WHIRSW1eAQBPRJ6JnGQHc6JKMAPLkDb7pLs3m6X9ES/+K3ceGqxI6TKeF32AWAi7ls0AYzVxCP0A==}
    peerDependencies:
      unenv: 2.0.0-rc.17
      workerd: ^1.20250508.0
    peerDependenciesMeta:
      workerd:
        optional: true

  '@cloudflare/vitest-pool-workers@0.6.16':
    resolution: {integrity: sha512-fKGP+jMyrIh54QncFa7A5NE3k8fWW6oCU4v9IW6Hiu7cAVKBvhdPUAfYBQS7EU1TsjGJl/y5N4Urds3PUFocoQ==}
    peerDependencies:
      '@vitest/runner': 2.0.x - 2.1.x
      '@vitest/snapshot': 2.0.x - 2.1.x
      vitest: 2.0.x - 2.1.x

  '@cloudflare/workerd-darwin-64@1.20250204.0':
    resolution: {integrity: sha512-HpsgbWEfvdcwuZ8WAZhi1TlSCyyHC3tbghpKsOqGDaQNltyAFAWqa278TPNfcitYf/FmV4961v3eqUE+RFdHNQ==}
    engines: {node: '>=16'}
    cpu: [x64]
    os: [darwin]

  '@cloudflare/workerd-darwin-64@1.20250617.0':
    resolution: {integrity: sha512-toG8JUKVLIks4oOJLe9FeuixE84pDpMZ32ip7mCpE7JaFc5BqGFvevk0YC/db3T71AQlialjRwioH3jS/dzItA==}
    engines: {node: '>=16'}
    cpu: [x64]
    os: [darwin]

  '@cloudflare/workerd-darwin-arm64@1.20250204.0':
    resolution: {integrity: sha512-AJ8Tk7KMJqePlch3SH8oL41ROtsrb07hKRHD6M+FvGC3tLtf26rpteAAMNYKMDYKzFNFUIKZNijYDFZjBFndXQ==}
    engines: {node: '>=16'}
    cpu: [arm64]
    os: [darwin]

  '@cloudflare/workerd-darwin-arm64@1.20250617.0':
    resolution: {integrity: sha512-JTX0exbC9/ZtMmQQA8tDZEZFMXZrxOpTUj2hHnsUkErWYkr5SSZH04RBhPg6dU4VL8bXuB5/eJAh7+P9cZAp7g==}
    engines: {node: '>=16'}
    cpu: [arm64]
    os: [darwin]

  '@cloudflare/workerd-linux-64@1.20250204.0':
    resolution: {integrity: sha512-RIUfUSnDC8h73zAa+u1K2Frc7nc+eeQoBBP7SaqsRe6JdX8jfIv/GtWjQWCoj8xQFgLvhpJKZ4sTTTV+AilQbw==}
    engines: {node: '>=16'}
    cpu: [x64]
    os: [linux]

  '@cloudflare/workerd-linux-64@1.20250617.0':
    resolution: {integrity: sha512-8jkSoVRJ+1bOx3tuWlZCGaGCV2ew7/jFMl6V3CPXOoEtERUHsZBQLVkQIGKcmC/LKSj7f/mpyBUeu2EPTo2HEg==}
    engines: {node: '>=16'}
    cpu: [x64]
    os: [linux]

  '@cloudflare/workerd-linux-arm64@1.20250204.0':
    resolution: {integrity: sha512-8Ql8jDjoIgr2J7oBD01kd9kduUz60njofrBpAOkjCPed15He8e8XHkYaYow3g0xpae4S2ryrPOeoD3M64sRxeg==}
    engines: {node: '>=16'}
    cpu: [arm64]
    os: [linux]

  '@cloudflare/workerd-linux-arm64@1.20250617.0':
    resolution: {integrity: sha512-YAzcOyu897z5dQKFzme1oujGWMGEJCR7/Wrrm1nSP6dqutxFPTubRADM8BHn2CV3ij//vaPnAeLmZE3jVwOwig==}
    engines: {node: '>=16'}
    cpu: [arm64]
    os: [linux]

  '@cloudflare/workerd-windows-64@1.20250204.0':
    resolution: {integrity: sha512-RpDJO3+to+e17X3EWfRCagboZYwBz2fowc+jL53+fd7uD19v3F59H48lw2BDpHJMRyhg6ouWcpM94OhsHv8ecA==}
    engines: {node: '>=16'}
    cpu: [x64]
    os: [win32]

  '@cloudflare/workerd-windows-64@1.20250617.0':
    resolution: {integrity: sha512-XWM/6sagDrO0CYDKhXhPjM23qusvIN1ju9ZEml6gOQs8tNOFnq6Cn6X9FAmnyapRFCGUSEC3HZYJAm7zwVKaMA==}
    engines: {node: '>=16'}
    cpu: [x64]
    os: [win32]

  '@cloudflare/workers-types@4.20250619.0':
    resolution: {integrity: sha512-OYmVTA45rEEsOmchtltDnrG6BBaOPB7LUGKoyE8AwkfanUOc3/wwuMZ50i1jq6NKrV1TZLsKUKzrwe1NtVGOzQ==}

  '@cspotcode/source-map-support@0.8.1':
    resolution: {integrity: sha512-IchNf6dN4tHoMFIn/7OE8LWZ19Y6q/67Bmf6vnGREv8RSbBVb9LPJxEcnwrcwX6ixSvaiGoomAUvu4YSxXrVgw==}
    engines: {node: '>=12'}

  '@drizzle-team/brocli@0.10.2':
    resolution: {integrity: sha512-z33Il7l5dKjUgGULTqBsQBQwckHh5AbIuxhdsIxDDiZAzBOrZO6q9ogcWC65kU382AfynTfgNumVcNIjuIua6w==}

  '@emnapi/runtime@1.4.3':
    resolution: {integrity: sha512-pBPWdu6MLKROBX05wSNKcNb++m5Er+KQ9QkB+WVM+pW2Kx9hoSrVTnu3BdkI5eBLZoKu/J6mW/B6i6bJB2ytXQ==}

  '@esbuild-kit/core-utils@3.3.2':
    resolution: {integrity: sha512-sPRAnw9CdSsRmEtnsl2WXWdyquogVpB3yZ3dgwJfe8zrOzTsV7cJvmwrKVa+0ma5BoiGJ+BoqkMvawbayKUsqQ==}
    deprecated: 'Merged into tsx: https://tsx.is'

  '@esbuild-kit/esm-loader@2.6.5':
    resolution: {integrity: sha512-FxEMIkJKnodyA1OaCUoEvbYRkoZlLZ4d/eXFu9Fh8CbBBgP5EmZxrfTRyN0qpXZ4vOvqnE5YdRdcrmUUXuU+dA==}
    deprecated: 'Merged into tsx: https://tsx.is'

  '@esbuild-plugins/node-globals-polyfill@0.2.3':
    resolution: {integrity: sha512-r3MIryXDeXDOZh7ih1l/yE9ZLORCd5e8vWg02azWRGj5SPTuoh69A2AIyn0Z31V/kHBfZ4HgWJ+OK3GTTwLmnw==}
    peerDependencies:
      esbuild: '*'

  '@esbuild-plugins/node-modules-polyfill@0.2.2':
    resolution: {integrity: sha512-LXV7QsWJxRuMYvKbiznh+U1ilIop3g2TeKRzUxOG5X3YITc8JyyTa90BmLwqqv0YnX4v32CSlG+vsziZp9dMvA==}
    peerDependencies:
      esbuild: '*'

  '@esbuild/aix-ppc64@0.21.5':
    resolution: {integrity: sha512-1SDgH6ZSPTlggy1yI6+Dbkiz8xzpHJEVAlF/AM1tHPLsf5STom9rwtjE4hKAF20FfXXNTFqEYXyJNWh1GiZedQ==}
    engines: {node: '>=12'}
    cpu: [ppc64]
    os: [aix]

  '@esbuild/aix-ppc64@0.25.4':
    resolution: {integrity: sha512-1VCICWypeQKhVbE9oW/sJaAmjLxhVqacdkvPLEjwlttjfwENRSClS8EjBz0KzRyFSCPDIkuXW34Je/vk7zdB7Q==}
    engines: {node: '>=18'}
    cpu: [ppc64]
    os: [aix]

  '@esbuild/aix-ppc64@0.25.5':
    resolution: {integrity: sha512-9o3TMmpmftaCMepOdA5k/yDw8SfInyzWWTjYTFCX3kPSDJMROQTb8jg+h9Cnwnmm1vOzvxN7gIfB5V2ewpjtGA==}
    engines: {node: '>=18'}
    cpu: [ppc64]
    os: [aix]

  '@esbuild/android-arm64@0.17.19':
    resolution: {integrity: sha512-KBMWvEZooR7+kzY0BtbTQn0OAYY7CsiydT63pVEaPtVYF0hXbUaOyZog37DKxK7NF3XacBJOpYT4adIJh+avxA==}
    engines: {node: '>=12'}
    cpu: [arm64]
    os: [android]

  '@esbuild/android-arm64@0.18.20':
    resolution: {integrity: sha512-Nz4rJcchGDtENV0eMKUNa6L12zz2zBDXuhj/Vjh18zGqB44Bi7MBMSXjgunJgjRhCmKOjnPuZp4Mb6OKqtMHLQ==}
    engines: {node: '>=12'}
    cpu: [arm64]
    os: [android]

  '@esbuild/android-arm64@0.21.5':
    resolution: {integrity: sha512-c0uX9VAUBQ7dTDCjq+wdyGLowMdtR/GoC2U5IYk/7D1H1JYC0qseD7+11iMP2mRLN9RcCMRcjC4YMclCzGwS/A==}
    engines: {node: '>=12'}
    cpu: [arm64]
    os: [android]

  '@esbuild/android-arm64@0.25.4':
    resolution: {integrity: sha512-bBy69pgfhMGtCnwpC/x5QhfxAz/cBgQ9enbtwjf6V9lnPI/hMyT9iWpR1arm0l3kttTr4L0KSLpKmLp/ilKS9A==}
    engines: {node: '>=18'}
    cpu: [arm64]
    os: [android]

  '@esbuild/android-arm64@0.25.5':
    resolution: {integrity: sha512-VGzGhj4lJO+TVGV1v8ntCZWJktV7SGCs3Pn1GRWI1SBFtRALoomm8k5E9Pmwg3HOAal2VDc2F9+PM/rEY6oIDg==}
    engines: {node: '>=18'}
    cpu: [arm64]
    os: [android]

  '@esbuild/android-arm@0.17.19':
    resolution: {integrity: sha512-rIKddzqhmav7MSmoFCmDIb6e2W57geRsM94gV2l38fzhXMwq7hZoClug9USI2pFRGL06f4IOPHHpFNOkWieR8A==}
    engines: {node: '>=12'}
    cpu: [arm]
    os: [android]

  '@esbuild/android-arm@0.18.20':
    resolution: {integrity: sha512-fyi7TDI/ijKKNZTUJAQqiG5T7YjJXgnzkURqmGj13C6dCqckZBLdl4h7bkhHt/t0WP+zO9/zwroDvANaOqO5Sw==}
    engines: {node: '>=12'}
    cpu: [arm]
    os: [android]

  '@esbuild/android-arm@0.21.5':
    resolution: {integrity: sha512-vCPvzSjpPHEi1siZdlvAlsPxXl7WbOVUBBAowWug4rJHb68Ox8KualB+1ocNvT5fjv6wpkX6o/iEpbDrf68zcg==}
    engines: {node: '>=12'}
    cpu: [arm]
    os: [android]

  '@esbuild/android-arm@0.25.4':
    resolution: {integrity: sha512-QNdQEps7DfFwE3hXiU4BZeOV68HHzYwGd0Nthhd3uCkkEKK7/R6MTgM0P7H7FAs5pU/DIWsviMmEGxEoxIZ+ZQ==}
    engines: {node: '>=18'}
    cpu: [arm]
    os: [android]

  '@esbuild/android-arm@0.25.5':
    resolution: {integrity: sha512-AdJKSPeEHgi7/ZhuIPtcQKr5RQdo6OO2IL87JkianiMYMPbCtot9fxPbrMiBADOWWm3T2si9stAiVsGbTQFkbA==}
    engines: {node: '>=18'}
    cpu: [arm]
    os: [android]

  '@esbuild/android-x64@0.17.19':
    resolution: {integrity: sha512-uUTTc4xGNDT7YSArp/zbtmbhO0uEEK9/ETW29Wk1thYUJBz3IVnvgEiEwEa9IeLyvnpKrWK64Utw2bgUmDveww==}
    engines: {node: '>=12'}
    cpu: [x64]
    os: [android]

  '@esbuild/android-x64@0.18.20':
    resolution: {integrity: sha512-8GDdlePJA8D6zlZYJV/jnrRAi6rOiNaCC/JclcXpB+KIuvfBN4owLtgzY2bsxnx666XjJx2kDPUmnTtR8qKQUg==}
    engines: {node: '>=12'}
    cpu: [x64]
    os: [android]

  '@esbuild/android-x64@0.21.5':
    resolution: {integrity: sha512-D7aPRUUNHRBwHxzxRvp856rjUHRFW1SdQATKXH2hqA0kAZb1hKmi02OpYRacl0TxIGz/ZmXWlbZgjwWYaCakTA==}
    engines: {node: '>=12'}
    cpu: [x64]
    os: [android]

  '@esbuild/android-x64@0.25.4':
    resolution: {integrity: sha512-TVhdVtQIFuVpIIR282btcGC2oGQoSfZfmBdTip2anCaVYcqWlZXGcdcKIUklfX2wj0JklNYgz39OBqh2cqXvcQ==}
    engines: {node: '>=18'}
    cpu: [x64]
    os: [android]

  '@esbuild/android-x64@0.25.5':
    resolution: {integrity: sha512-D2GyJT1kjvO//drbRT3Hib9XPwQeWd9vZoBJn+bu/lVsOZ13cqNdDeqIF/xQ5/VmWvMduP6AmXvylO/PIc2isw==}
    engines: {node: '>=18'}
    cpu: [x64]
    os: [android]

  '@esbuild/darwin-arm64@0.17.19':
    resolution: {integrity: sha512-80wEoCfF/hFKM6WE1FyBHc9SfUblloAWx6FJkFWTWiCoht9Mc0ARGEM47e67W9rI09YoUxJL68WHfDRYEAvOhg==}
    engines: {node: '>=12'}
    cpu: [arm64]
    os: [darwin]

  '@esbuild/darwin-arm64@0.18.20':
    resolution: {integrity: sha512-bxRHW5kHU38zS2lPTPOyuyTm+S+eobPUnTNkdJEfAddYgEcll4xkT8DB9d2008DtTbl7uJag2HuE5NZAZgnNEA==}
    engines: {node: '>=12'}
    cpu: [arm64]
    os: [darwin]

  '@esbuild/darwin-arm64@0.21.5':
    resolution: {integrity: sha512-DwqXqZyuk5AiWWf3UfLiRDJ5EDd49zg6O9wclZ7kUMv2WRFr4HKjXp/5t8JZ11QbQfUS6/cRCKGwYhtNAY88kQ==}
    engines: {node: '>=12'}
    cpu: [arm64]
    os: [darwin]

  '@esbuild/darwin-arm64@0.25.4':
    resolution: {integrity: sha512-Y1giCfM4nlHDWEfSckMzeWNdQS31BQGs9/rouw6Ub91tkK79aIMTH3q9xHvzH8d0wDru5Ci0kWB8b3up/nl16g==}
    engines: {node: '>=18'}
    cpu: [arm64]
    os: [darwin]

  '@esbuild/darwin-arm64@0.25.5':
    resolution: {integrity: sha512-GtaBgammVvdF7aPIgH2jxMDdivezgFu6iKpmT+48+F8Hhg5J/sfnDieg0aeG/jfSvkYQU2/pceFPDKlqZzwnfQ==}
    engines: {node: '>=18'}
    cpu: [arm64]
    os: [darwin]

  '@esbuild/darwin-x64@0.17.19':
    resolution: {integrity: sha512-IJM4JJsLhRYr9xdtLytPLSH9k/oxR3boaUIYiHkAawtwNOXKE8KoU8tMvryogdcT8AU+Bflmh81Xn6Q0vTZbQw==}
    engines: {node: '>=12'}
    cpu: [x64]
    os: [darwin]

  '@esbuild/darwin-x64@0.18.20':
    resolution: {integrity: sha512-pc5gxlMDxzm513qPGbCbDukOdsGtKhfxD1zJKXjCCcU7ju50O7MeAZ8c4krSJcOIJGFR+qx21yMMVYwiQvyTyQ==}
    engines: {node: '>=12'}
    cpu: [x64]
    os: [darwin]

  '@esbuild/darwin-x64@0.21.5':
    resolution: {integrity: sha512-se/JjF8NlmKVG4kNIuyWMV/22ZaerB+qaSi5MdrXtd6R08kvs2qCN4C09miupktDitvh8jRFflwGFBQcxZRjbw==}
    engines: {node: '>=12'}
    cpu: [x64]
    os: [darwin]

  '@esbuild/darwin-x64@0.25.4':
    resolution: {integrity: sha512-CJsry8ZGM5VFVeyUYB3cdKpd/H69PYez4eJh1W/t38vzutdjEjtP7hB6eLKBoOdxcAlCtEYHzQ/PJ/oU9I4u0A==}
    engines: {node: '>=18'}
    cpu: [x64]
    os: [darwin]

  '@esbuild/darwin-x64@0.25.5':
    resolution: {integrity: sha512-1iT4FVL0dJ76/q1wd7XDsXrSW+oLoquptvh4CLR4kITDtqi2e/xwXwdCVH8hVHU43wgJdsq7Gxuzcs6Iq/7bxQ==}
    engines: {node: '>=18'}
    cpu: [x64]
    os: [darwin]

  '@esbuild/freebsd-arm64@0.17.19':
    resolution: {integrity: sha512-pBwbc7DufluUeGdjSU5Si+P3SoMF5DQ/F/UmTSb8HXO80ZEAJmrykPyzo1IfNbAoaqw48YRpv8shwd1NoI0jcQ==}
    engines: {node: '>=12'}
    cpu: [arm64]
    os: [freebsd]

  '@esbuild/freebsd-arm64@0.18.20':
    resolution: {integrity: sha512-yqDQHy4QHevpMAaxhhIwYPMv1NECwOvIpGCZkECn8w2WFHXjEwrBn3CeNIYsibZ/iZEUemj++M26W3cNR5h+Tw==}
    engines: {node: '>=12'}
    cpu: [arm64]
    os: [freebsd]

  '@esbuild/freebsd-arm64@0.21.5':
    resolution: {integrity: sha512-5JcRxxRDUJLX8JXp/wcBCy3pENnCgBR9bN6JsY4OmhfUtIHe3ZW0mawA7+RDAcMLrMIZaf03NlQiX9DGyB8h4g==}
    engines: {node: '>=12'}
    cpu: [arm64]
    os: [freebsd]

  '@esbuild/freebsd-arm64@0.25.4':
    resolution: {integrity: sha512-yYq+39NlTRzU2XmoPW4l5Ifpl9fqSk0nAJYM/V/WUGPEFfek1epLHJIkTQM6bBs1swApjO5nWgvr843g6TjxuQ==}
    engines: {node: '>=18'}
    cpu: [arm64]
    os: [freebsd]

  '@esbuild/freebsd-arm64@0.25.5':
    resolution: {integrity: sha512-nk4tGP3JThz4La38Uy/gzyXtpkPW8zSAmoUhK9xKKXdBCzKODMc2adkB2+8om9BDYugz+uGV7sLmpTYzvmz6Sw==}
    engines: {node: '>=18'}
    cpu: [arm64]
    os: [freebsd]

  '@esbuild/freebsd-x64@0.17.19':
    resolution: {integrity: sha512-4lu+n8Wk0XlajEhbEffdy2xy53dpR06SlzvhGByyg36qJw6Kpfk7cp45DR/62aPH9mtJRmIyrXAS5UWBrJT6TQ==}
    engines: {node: '>=12'}
    cpu: [x64]
    os: [freebsd]

  '@esbuild/freebsd-x64@0.18.20':
    resolution: {integrity: sha512-tgWRPPuQsd3RmBZwarGVHZQvtzfEBOreNuxEMKFcd5DaDn2PbBxfwLcj4+aenoh7ctXcbXmOQIn8HI6mCSw5MQ==}
    engines: {node: '>=12'}
    cpu: [x64]
    os: [freebsd]

  '@esbuild/freebsd-x64@0.21.5':
    resolution: {integrity: sha512-J95kNBj1zkbMXtHVH29bBriQygMXqoVQOQYA+ISs0/2l3T9/kj42ow2mpqerRBxDJnmkUDCaQT/dfNXWX/ZZCQ==}
    engines: {node: '>=12'}
    cpu: [x64]
    os: [freebsd]

  '@esbuild/freebsd-x64@0.25.4':
    resolution: {integrity: sha512-0FgvOJ6UUMflsHSPLzdfDnnBBVoCDtBTVyn/MrWloUNvq/5SFmh13l3dvgRPkDihRxb77Y17MbqbCAa2strMQQ==}
    engines: {node: '>=18'}
    cpu: [x64]
    os: [freebsd]

  '@esbuild/freebsd-x64@0.25.5':
    resolution: {integrity: sha512-PrikaNjiXdR2laW6OIjlbeuCPrPaAl0IwPIaRv+SMV8CiM8i2LqVUHFC1+8eORgWyY7yhQY+2U2fA55mBzReaw==}
    engines: {node: '>=18'}
    cpu: [x64]
    os: [freebsd]

  '@esbuild/linux-arm64@0.17.19':
    resolution: {integrity: sha512-ct1Tg3WGwd3P+oZYqic+YZF4snNl2bsnMKRkb3ozHmnM0dGWuxcPTTntAF6bOP0Sp4x0PjSF+4uHQ1xvxfRKqg==}
    engines: {node: '>=12'}
    cpu: [arm64]
    os: [linux]

  '@esbuild/linux-arm64@0.18.20':
    resolution: {integrity: sha512-2YbscF+UL7SQAVIpnWvYwM+3LskyDmPhe31pE7/aoTMFKKzIc9lLbyGUpmmb8a8AixOL61sQ/mFh3jEjHYFvdA==}
    engines: {node: '>=12'}
    cpu: [arm64]
    os: [linux]

  '@esbuild/linux-arm64@0.21.5':
    resolution: {integrity: sha512-ibKvmyYzKsBeX8d8I7MH/TMfWDXBF3db4qM6sy+7re0YXya+K1cem3on9XgdT2EQGMu4hQyZhan7TeQ8XkGp4Q==}
    engines: {node: '>=12'}
    cpu: [arm64]
    os: [linux]

  '@esbuild/linux-arm64@0.25.4':
    resolution: {integrity: sha512-+89UsQTfXdmjIvZS6nUnOOLoXnkUTB9hR5QAeLrQdzOSWZvNSAXAtcRDHWtqAUtAmv7ZM1WPOOeSxDzzzMogiQ==}
    engines: {node: '>=18'}
    cpu: [arm64]
    os: [linux]

  '@esbuild/linux-arm64@0.25.5':
    resolution: {integrity: sha512-Z9kfb1v6ZlGbWj8EJk9T6czVEjjq2ntSYLY2cw6pAZl4oKtfgQuS4HOq41M/BcoLPzrUbNd+R4BXFyH//nHxVg==}
    engines: {node: '>=18'}
    cpu: [arm64]
    os: [linux]

  '@esbuild/linux-arm@0.17.19':
    resolution: {integrity: sha512-cdmT3KxjlOQ/gZ2cjfrQOtmhG4HJs6hhvm3mWSRDPtZ/lP5oe8FWceS10JaSJC13GBd4eH/haHnqf7hhGNLerA==}
    engines: {node: '>=12'}
    cpu: [arm]
    os: [linux]

  '@esbuild/linux-arm@0.18.20':
    resolution: {integrity: sha512-/5bHkMWnq1EgKr1V+Ybz3s1hWXok7mDFUMQ4cG10AfW3wL02PSZi5kFpYKrptDsgb2WAJIvRcDm+qIvXf/apvg==}
    engines: {node: '>=12'}
    cpu: [arm]
    os: [linux]

  '@esbuild/linux-arm@0.21.5':
    resolution: {integrity: sha512-bPb5AHZtbeNGjCKVZ9UGqGwo8EUu4cLq68E95A53KlxAPRmUyYv2D6F0uUI65XisGOL1hBP5mTronbgo+0bFcA==}
    engines: {node: '>=12'}
    cpu: [arm]
    os: [linux]

  '@esbuild/linux-arm@0.25.4':
    resolution: {integrity: sha512-kro4c0P85GMfFYqW4TWOpvmF8rFShbWGnrLqlzp4X1TNWjRY3JMYUfDCtOxPKOIY8B0WC8HN51hGP4I4hz4AaQ==}
    engines: {node: '>=18'}
    cpu: [arm]
    os: [linux]

  '@esbuild/linux-arm@0.25.5':
    resolution: {integrity: sha512-cPzojwW2okgh7ZlRpcBEtsX7WBuqbLrNXqLU89GxWbNt6uIg78ET82qifUy3W6OVww6ZWobWub5oqZOVtwolfw==}
    engines: {node: '>=18'}
    cpu: [arm]
    os: [linux]

  '@esbuild/linux-ia32@0.17.19':
    resolution: {integrity: sha512-w4IRhSy1VbsNxHRQpeGCHEmibqdTUx61Vc38APcsRbuVgK0OPEnQ0YD39Brymn96mOx48Y2laBQGqgZ0j9w6SQ==}
    engines: {node: '>=12'}
    cpu: [ia32]
    os: [linux]

  '@esbuild/linux-ia32@0.18.20':
    resolution: {integrity: sha512-P4etWwq6IsReT0E1KHU40bOnzMHoH73aXp96Fs8TIT6z9Hu8G6+0SHSw9i2isWrD2nbx2qo5yUqACgdfVGx7TA==}
    engines: {node: '>=12'}
    cpu: [ia32]
    os: [linux]

  '@esbuild/linux-ia32@0.21.5':
    resolution: {integrity: sha512-YvjXDqLRqPDl2dvRODYmmhz4rPeVKYvppfGYKSNGdyZkA01046pLWyRKKI3ax8fbJoK5QbxblURkwK/MWY18Tg==}
    engines: {node: '>=12'}
    cpu: [ia32]
    os: [linux]

  '@esbuild/linux-ia32@0.25.4':
    resolution: {integrity: sha512-yTEjoapy8UP3rv8dB0ip3AfMpRbyhSN3+hY8mo/i4QXFeDxmiYbEKp3ZRjBKcOP862Ua4b1PDfwlvbuwY7hIGQ==}
    engines: {node: '>=18'}
    cpu: [ia32]
    os: [linux]

  '@esbuild/linux-ia32@0.25.5':
    resolution: {integrity: sha512-sQ7l00M8bSv36GLV95BVAdhJ2QsIbCuCjh/uYrWiMQSUuV+LpXwIqhgJDcvMTj+VsQmqAHL2yYaasENvJ7CDKA==}
    engines: {node: '>=18'}
    cpu: [ia32]
    os: [linux]

  '@esbuild/linux-loong64@0.17.19':
    resolution: {integrity: sha512-2iAngUbBPMq439a+z//gE+9WBldoMp1s5GWsUSgqHLzLJ9WoZLZhpwWuym0u0u/4XmZ3gpHmzV84PonE+9IIdQ==}
    engines: {node: '>=12'}
    cpu: [loong64]
    os: [linux]

  '@esbuild/linux-loong64@0.18.20':
    resolution: {integrity: sha512-nXW8nqBTrOpDLPgPY9uV+/1DjxoQ7DoB2N8eocyq8I9XuqJ7BiAMDMf9n1xZM9TgW0J8zrquIb/A7s3BJv7rjg==}
    engines: {node: '>=12'}
    cpu: [loong64]
    os: [linux]

  '@esbuild/linux-loong64@0.21.5':
    resolution: {integrity: sha512-uHf1BmMG8qEvzdrzAqg2SIG/02+4/DHB6a9Kbya0XDvwDEKCoC8ZRWI5JJvNdUjtciBGFQ5PuBlpEOXQj+JQSg==}
    engines: {node: '>=12'}
    cpu: [loong64]
    os: [linux]

  '@esbuild/linux-loong64@0.25.4':
    resolution: {integrity: sha512-NeqqYkrcGzFwi6CGRGNMOjWGGSYOpqwCjS9fvaUlX5s3zwOtn1qwg1s2iE2svBe4Q/YOG1q6875lcAoQK/F4VA==}
    engines: {node: '>=18'}
    cpu: [loong64]
    os: [linux]

  '@esbuild/linux-loong64@0.25.5':
    resolution: {integrity: sha512-0ur7ae16hDUC4OL5iEnDb0tZHDxYmuQyhKhsPBV8f99f6Z9KQM02g33f93rNH5A30agMS46u2HP6qTdEt6Q1kg==}
    engines: {node: '>=18'}
    cpu: [loong64]
    os: [linux]

  '@esbuild/linux-mips64el@0.17.19':
    resolution: {integrity: sha512-LKJltc4LVdMKHsrFe4MGNPp0hqDFA1Wpt3jE1gEyM3nKUvOiO//9PheZZHfYRfYl6AwdTH4aTcXSqBerX0ml4A==}
    engines: {node: '>=12'}
    cpu: [mips64el]
    os: [linux]

  '@esbuild/linux-mips64el@0.18.20':
    resolution: {integrity: sha512-d5NeaXZcHp8PzYy5VnXV3VSd2D328Zb+9dEq5HE6bw6+N86JVPExrA6O68OPwobntbNJ0pzCpUFZTo3w0GyetQ==}
    engines: {node: '>=12'}
    cpu: [mips64el]
    os: [linux]

  '@esbuild/linux-mips64el@0.21.5':
    resolution: {integrity: sha512-IajOmO+KJK23bj52dFSNCMsz1QP1DqM6cwLUv3W1QwyxkyIWecfafnI555fvSGqEKwjMXVLokcV5ygHW5b3Jbg==}
    engines: {node: '>=12'}
    cpu: [mips64el]
    os: [linux]

  '@esbuild/linux-mips64el@0.25.4':
    resolution: {integrity: sha512-IcvTlF9dtLrfL/M8WgNI/qJYBENP3ekgsHbYUIzEzq5XJzzVEV/fXY9WFPfEEXmu3ck2qJP8LG/p3Q8f7Zc2Xg==}
    engines: {node: '>=18'}
    cpu: [mips64el]
    os: [linux]

  '@esbuild/linux-mips64el@0.25.5':
    resolution: {integrity: sha512-kB/66P1OsHO5zLz0i6X0RxlQ+3cu0mkxS3TKFvkb5lin6uwZ/ttOkP3Z8lfR9mJOBk14ZwZ9182SIIWFGNmqmg==}
    engines: {node: '>=18'}
    cpu: [mips64el]
    os: [linux]

  '@esbuild/linux-ppc64@0.17.19':
    resolution: {integrity: sha512-/c/DGybs95WXNS8y3Ti/ytqETiW7EU44MEKuCAcpPto3YjQbyK3IQVKfF6nbghD7EcLUGl0NbiL5Rt5DMhn5tg==}
    engines: {node: '>=12'}
    cpu: [ppc64]
    os: [linux]

  '@esbuild/linux-ppc64@0.18.20':
    resolution: {integrity: sha512-WHPyeScRNcmANnLQkq6AfyXRFr5D6N2sKgkFo2FqguP44Nw2eyDlbTdZwd9GYk98DZG9QItIiTlFLHJHjxP3FA==}
    engines: {node: '>=12'}
    cpu: [ppc64]
    os: [linux]

  '@esbuild/linux-ppc64@0.21.5':
    resolution: {integrity: sha512-1hHV/Z4OEfMwpLO8rp7CvlhBDnjsC3CttJXIhBi+5Aj5r+MBvy4egg7wCbe//hSsT+RvDAG7s81tAvpL2XAE4w==}
    engines: {node: '>=12'}
    cpu: [ppc64]
    os: [linux]

  '@esbuild/linux-ppc64@0.25.4':
    resolution: {integrity: sha512-HOy0aLTJTVtoTeGZh4HSXaO6M95qu4k5lJcH4gxv56iaycfz1S8GO/5Jh6X4Y1YiI0h7cRyLi+HixMR+88swag==}
    engines: {node: '>=18'}
    cpu: [ppc64]
    os: [linux]

  '@esbuild/linux-ppc64@0.25.5':
    resolution: {integrity: sha512-UZCmJ7r9X2fe2D6jBmkLBMQetXPXIsZjQJCjgwpVDz+YMcS6oFR27alkgGv3Oqkv07bxdvw7fyB71/olceJhkQ==}
    engines: {node: '>=18'}
    cpu: [ppc64]
    os: [linux]

  '@esbuild/linux-riscv64@0.17.19':
    resolution: {integrity: sha512-FC3nUAWhvFoutlhAkgHf8f5HwFWUL6bYdvLc/TTuxKlvLi3+pPzdZiFKSWz/PF30TB1K19SuCxDTI5KcqASJqA==}
    engines: {node: '>=12'}
    cpu: [riscv64]
    os: [linux]

  '@esbuild/linux-riscv64@0.18.20':
    resolution: {integrity: sha512-WSxo6h5ecI5XH34KC7w5veNnKkju3zBRLEQNY7mv5mtBmrP/MjNBCAlsM2u5hDBlS3NGcTQpoBvRzqBcRtpq1A==}
    engines: {node: '>=12'}
    cpu: [riscv64]
    os: [linux]

  '@esbuild/linux-riscv64@0.21.5':
    resolution: {integrity: sha512-2HdXDMd9GMgTGrPWnJzP2ALSokE/0O5HhTUvWIbD3YdjME8JwvSCnNGBnTThKGEB91OZhzrJ4qIIxk/SBmyDDA==}
    engines: {node: '>=12'}
    cpu: [riscv64]
    os: [linux]

  '@esbuild/linux-riscv64@0.25.4':
    resolution: {integrity: sha512-i8JUDAufpz9jOzo4yIShCTcXzS07vEgWzyX3NH2G7LEFVgrLEhjwL3ajFE4fZI3I4ZgiM7JH3GQ7ReObROvSUA==}
    engines: {node: '>=18'}
    cpu: [riscv64]
    os: [linux]

  '@esbuild/linux-riscv64@0.25.5':
    resolution: {integrity: sha512-kTxwu4mLyeOlsVIFPfQo+fQJAV9mh24xL+y+Bm6ej067sYANjyEw1dNHmvoqxJUCMnkBdKpvOn0Ahql6+4VyeA==}
    engines: {node: '>=18'}
    cpu: [riscv64]
    os: [linux]

  '@esbuild/linux-s390x@0.17.19':
    resolution: {integrity: sha512-IbFsFbxMWLuKEbH+7sTkKzL6NJmG2vRyy6K7JJo55w+8xDk7RElYn6xvXtDW8HCfoKBFK69f3pgBJSUSQPr+4Q==}
    engines: {node: '>=12'}
    cpu: [s390x]
    os: [linux]

  '@esbuild/linux-s390x@0.18.20':
    resolution: {integrity: sha512-+8231GMs3mAEth6Ja1iK0a1sQ3ohfcpzpRLH8uuc5/KVDFneH6jtAJLFGafpzpMRO6DzJ6AvXKze9LfFMrIHVQ==}
    engines: {node: '>=12'}
    cpu: [s390x]
    os: [linux]

  '@esbuild/linux-s390x@0.21.5':
    resolution: {integrity: sha512-zus5sxzqBJD3eXxwvjN1yQkRepANgxE9lgOW2qLnmr8ikMTphkjgXu1HR01K4FJg8h1kEEDAqDcZQtbrRnB41A==}
    engines: {node: '>=12'}
    cpu: [s390x]
    os: [linux]

  '@esbuild/linux-s390x@0.25.4':
    resolution: {integrity: sha512-jFnu+6UbLlzIjPQpWCNh5QtrcNfMLjgIavnwPQAfoGx4q17ocOU9MsQ2QVvFxwQoWpZT8DvTLooTvmOQXkO51g==}
    engines: {node: '>=18'}
    cpu: [s390x]
    os: [linux]

  '@esbuild/linux-s390x@0.25.5':
    resolution: {integrity: sha512-K2dSKTKfmdh78uJ3NcWFiqyRrimfdinS5ErLSn3vluHNeHVnBAFWC8a4X5N+7FgVE1EjXS1QDZbpqZBjfrqMTQ==}
    engines: {node: '>=18'}
    cpu: [s390x]
    os: [linux]

  '@esbuild/linux-x64@0.17.19':
    resolution: {integrity: sha512-68ngA9lg2H6zkZcyp22tsVt38mlhWde8l3eJLWkyLrp4HwMUr3c1s/M2t7+kHIhvMjglIBrFpncX1SzMckomGw==}
    engines: {node: '>=12'}
    cpu: [x64]
    os: [linux]

  '@esbuild/linux-x64@0.18.20':
    resolution: {integrity: sha512-UYqiqemphJcNsFEskc73jQ7B9jgwjWrSayxawS6UVFZGWrAAtkzjxSqnoclCXxWtfwLdzU+vTpcNYhpn43uP1w==}
    engines: {node: '>=12'}
    cpu: [x64]
    os: [linux]

  '@esbuild/linux-x64@0.21.5':
    resolution: {integrity: sha512-1rYdTpyv03iycF1+BhzrzQJCdOuAOtaqHTWJZCWvijKD2N5Xu0TtVC8/+1faWqcP9iBCWOmjmhoH94dH82BxPQ==}
    engines: {node: '>=12'}
    cpu: [x64]
    os: [linux]

  '@esbuild/linux-x64@0.25.4':
    resolution: {integrity: sha512-6e0cvXwzOnVWJHq+mskP8DNSrKBr1bULBvnFLpc1KY+d+irZSgZ02TGse5FsafKS5jg2e4pbvK6TPXaF/A6+CA==}
    engines: {node: '>=18'}
    cpu: [x64]
    os: [linux]

  '@esbuild/linux-x64@0.25.5':
    resolution: {integrity: sha512-uhj8N2obKTE6pSZ+aMUbqq+1nXxNjZIIjCjGLfsWvVpy7gKCOL6rsY1MhRh9zLtUtAI7vpgLMK6DxjO8Qm9lJw==}
    engines: {node: '>=18'}
    cpu: [x64]
    os: [linux]

  '@esbuild/netbsd-arm64@0.25.4':
    resolution: {integrity: sha512-vUnkBYxZW4hL/ie91hSqaSNjulOnYXE1VSLusnvHg2u3jewJBz3YzB9+oCw8DABeVqZGg94t9tyZFoHma8gWZQ==}
    engines: {node: '>=18'}
    cpu: [arm64]
    os: [netbsd]

  '@esbuild/netbsd-arm64@0.25.5':
    resolution: {integrity: sha512-pwHtMP9viAy1oHPvgxtOv+OkduK5ugofNTVDilIzBLpoWAM16r7b/mxBvfpuQDpRQFMfuVr5aLcn4yveGvBZvw==}
    engines: {node: '>=18'}
    cpu: [arm64]
    os: [netbsd]

  '@esbuild/netbsd-x64@0.17.19':
    resolution: {integrity: sha512-CwFq42rXCR8TYIjIfpXCbRX0rp1jo6cPIUPSaWwzbVI4aOfX96OXY8M6KNmtPcg7QjYeDmN+DD0Wp3LaBOLf4Q==}
    engines: {node: '>=12'}
    cpu: [x64]
    os: [netbsd]

  '@esbuild/netbsd-x64@0.18.20':
    resolution: {integrity: sha512-iO1c++VP6xUBUmltHZoMtCUdPlnPGdBom6IrO4gyKPFFVBKioIImVooR5I83nTew5UOYrk3gIJhbZh8X44y06A==}
    engines: {node: '>=12'}
    cpu: [x64]
    os: [netbsd]

  '@esbuild/netbsd-x64@0.21.5':
    resolution: {integrity: sha512-Woi2MXzXjMULccIwMnLciyZH4nCIMpWQAs049KEeMvOcNADVxo0UBIQPfSmxB3CWKedngg7sWZdLvLczpe0tLg==}
    engines: {node: '>=12'}
    cpu: [x64]
    os: [netbsd]

  '@esbuild/netbsd-x64@0.25.4':
    resolution: {integrity: sha512-XAg8pIQn5CzhOB8odIcAm42QsOfa98SBeKUdo4xa8OvX8LbMZqEtgeWE9P/Wxt7MlG2QqvjGths+nq48TrUiKw==}
    engines: {node: '>=18'}
    cpu: [x64]
    os: [netbsd]

  '@esbuild/netbsd-x64@0.25.5':
    resolution: {integrity: sha512-WOb5fKrvVTRMfWFNCroYWWklbnXH0Q5rZppjq0vQIdlsQKuw6mdSihwSo4RV/YdQ5UCKKvBy7/0ZZYLBZKIbwQ==}
    engines: {node: '>=18'}
    cpu: [x64]
    os: [netbsd]

  '@esbuild/openbsd-arm64@0.25.4':
    resolution: {integrity: sha512-Ct2WcFEANlFDtp1nVAXSNBPDxyU+j7+tId//iHXU2f/lN5AmO4zLyhDcpR5Cz1r08mVxzt3Jpyt4PmXQ1O6+7A==}
    engines: {node: '>=18'}
    cpu: [arm64]
    os: [openbsd]

  '@esbuild/openbsd-arm64@0.25.5':
    resolution: {integrity: sha512-7A208+uQKgTxHd0G0uqZO8UjK2R0DDb4fDmERtARjSHWxqMTye4Erz4zZafx7Di9Cv+lNHYuncAkiGFySoD+Mw==}
    engines: {node: '>=18'}
    cpu: [arm64]
    os: [openbsd]

  '@esbuild/openbsd-x64@0.17.19':
    resolution: {integrity: sha512-cnq5brJYrSZ2CF6c35eCmviIN3k3RczmHz8eYaVlNasVqsNY+JKohZU5MKmaOI+KkllCdzOKKdPs762VCPC20g==}
    engines: {node: '>=12'}
    cpu: [x64]
    os: [openbsd]

  '@esbuild/openbsd-x64@0.18.20':
    resolution: {integrity: sha512-e5e4YSsuQfX4cxcygw/UCPIEP6wbIL+se3sxPdCiMbFLBWu0eiZOJ7WoD+ptCLrmjZBK1Wk7I6D/I3NglUGOxg==}
    engines: {node: '>=12'}
    cpu: [x64]
    os: [openbsd]

  '@esbuild/openbsd-x64@0.21.5':
    resolution: {integrity: sha512-HLNNw99xsvx12lFBUwoT8EVCsSvRNDVxNpjZ7bPn947b8gJPzeHWyNVhFsaerc0n3TsbOINvRP2byTZ5LKezow==}
    engines: {node: '>=12'}
    cpu: [x64]
    os: [openbsd]

  '@esbuild/openbsd-x64@0.25.4':
    resolution: {integrity: sha512-xAGGhyOQ9Otm1Xu8NT1ifGLnA6M3sJxZ6ixylb+vIUVzvvd6GOALpwQrYrtlPouMqd/vSbgehz6HaVk4+7Afhw==}
    engines: {node: '>=18'}
    cpu: [x64]
    os: [openbsd]

  '@esbuild/openbsd-x64@0.25.5':
    resolution: {integrity: sha512-G4hE405ErTWraiZ8UiSoesH8DaCsMm0Cay4fsFWOOUcz8b8rC6uCvnagr+gnioEjWn0wC+o1/TAHt+It+MpIMg==}
    engines: {node: '>=18'}
    cpu: [x64]
    os: [openbsd]

  '@esbuild/sunos-x64@0.17.19':
    resolution: {integrity: sha512-vCRT7yP3zX+bKWFeP/zdS6SqdWB8OIpaRq/mbXQxTGHnIxspRtigpkUcDMlSCOejlHowLqII7K2JKevwyRP2rg==}
    engines: {node: '>=12'}
    cpu: [x64]
    os: [sunos]

  '@esbuild/sunos-x64@0.18.20':
    resolution: {integrity: sha512-kDbFRFp0YpTQVVrqUd5FTYmWo45zGaXe0X8E1G/LKFC0v8x0vWrhOWSLITcCn63lmZIxfOMXtCfti/RxN/0wnQ==}
    engines: {node: '>=12'}
    cpu: [x64]
    os: [sunos]

  '@esbuild/sunos-x64@0.21.5':
    resolution: {integrity: sha512-6+gjmFpfy0BHU5Tpptkuh8+uw3mnrvgs+dSPQXQOv3ekbordwnzTVEb4qnIvQcYXq6gzkyTnoZ9dZG+D4garKg==}
    engines: {node: '>=12'}
    cpu: [x64]
    os: [sunos]

  '@esbuild/sunos-x64@0.25.4':
    resolution: {integrity: sha512-Mw+tzy4pp6wZEK0+Lwr76pWLjrtjmJyUB23tHKqEDP74R3q95luY/bXqXZeYl4NYlvwOqoRKlInQialgCKy67Q==}
    engines: {node: '>=18'}
    cpu: [x64]
    os: [sunos]

  '@esbuild/sunos-x64@0.25.5':
    resolution: {integrity: sha512-l+azKShMy7FxzY0Rj4RCt5VD/q8mG/e+mDivgspo+yL8zW7qEwctQ6YqKX34DTEleFAvCIUviCFX1SDZRSyMQA==}
    engines: {node: '>=18'}
    cpu: [x64]
    os: [sunos]

  '@esbuild/win32-arm64@0.17.19':
    resolution: {integrity: sha512-yYx+8jwowUstVdorcMdNlzklLYhPxjniHWFKgRqH7IFlUEa0Umu3KuYplf1HUZZ422e3NU9F4LGb+4O0Kdcaag==}
    engines: {node: '>=12'}
    cpu: [arm64]
    os: [win32]

  '@esbuild/win32-arm64@0.18.20':
    resolution: {integrity: sha512-ddYFR6ItYgoaq4v4JmQQaAI5s7npztfV4Ag6NrhiaW0RrnOXqBkgwZLofVTlq1daVTQNhtI5oieTvkRPfZrePg==}
    engines: {node: '>=12'}
    cpu: [arm64]
    os: [win32]

  '@esbuild/win32-arm64@0.21.5':
    resolution: {integrity: sha512-Z0gOTd75VvXqyq7nsl93zwahcTROgqvuAcYDUr+vOv8uHhNSKROyU961kgtCD1e95IqPKSQKH7tBTslnS3tA8A==}
    engines: {node: '>=12'}
    cpu: [arm64]
    os: [win32]

  '@esbuild/win32-arm64@0.25.4':
    resolution: {integrity: sha512-AVUP428VQTSddguz9dO9ngb+E5aScyg7nOeJDrF1HPYu555gmza3bDGMPhmVXL8svDSoqPCsCPjb265yG/kLKQ==}
    engines: {node: '>=18'}
    cpu: [arm64]
    os: [win32]

  '@esbuild/win32-arm64@0.25.5':
    resolution: {integrity: sha512-O2S7SNZzdcFG7eFKgvwUEZ2VG9D/sn/eIiz8XRZ1Q/DO5a3s76Xv0mdBzVM5j5R639lXQmPmSo0iRpHqUUrsxw==}
    engines: {node: '>=18'}
    cpu: [arm64]
    os: [win32]

  '@esbuild/win32-ia32@0.17.19':
    resolution: {integrity: sha512-eggDKanJszUtCdlVs0RB+h35wNlb5v4TWEkq4vZcmVt5u/HiDZrTXe2bWFQUez3RgNHwx/x4sk5++4NSSicKkw==}
    engines: {node: '>=12'}
    cpu: [ia32]
    os: [win32]

  '@esbuild/win32-ia32@0.18.20':
    resolution: {integrity: sha512-Wv7QBi3ID/rROT08SABTS7eV4hX26sVduqDOTe1MvGMjNd3EjOz4b7zeexIR62GTIEKrfJXKL9LFxTYgkyeu7g==}
    engines: {node: '>=12'}
    cpu: [ia32]
    os: [win32]

  '@esbuild/win32-ia32@0.21.5':
    resolution: {integrity: sha512-SWXFF1CL2RVNMaVs+BBClwtfZSvDgtL//G/smwAc5oVK/UPu2Gu9tIaRgFmYFFKrmg3SyAjSrElf0TiJ1v8fYA==}
    engines: {node: '>=12'}
    cpu: [ia32]
    os: [win32]

  '@esbuild/win32-ia32@0.25.4':
    resolution: {integrity: sha512-i1sW+1i+oWvQzSgfRcxxG2k4I9n3O9NRqy8U+uugaT2Dy7kLO9Y7wI72haOahxceMX8hZAzgGou1FhndRldxRg==}
    engines: {node: '>=18'}
    cpu: [ia32]
    os: [win32]

  '@esbuild/win32-ia32@0.25.5':
    resolution: {integrity: sha512-onOJ02pqs9h1iMJ1PQphR+VZv8qBMQ77Klcsqv9CNW2w6yLqoURLcgERAIurY6QE63bbLuqgP9ATqajFLK5AMQ==}
    engines: {node: '>=18'}
    cpu: [ia32]
    os: [win32]

  '@esbuild/win32-x64@0.17.19':
    resolution: {integrity: sha512-lAhycmKnVOuRYNtRtatQR1LPQf2oYCkRGkSFnseDAKPl8lu5SOsK/e1sXe5a0Pc5kHIHe6P2I/ilntNv2xf3cA==}
    engines: {node: '>=12'}
    cpu: [x64]
    os: [win32]

  '@esbuild/win32-x64@0.18.20':
    resolution: {integrity: sha512-kTdfRcSiDfQca/y9QIkng02avJ+NCaQvrMejlsB3RRv5sE9rRoeBPISaZpKxHELzRxZyLvNts1P27W3wV+8geQ==}
    engines: {node: '>=12'}
    cpu: [x64]
    os: [win32]

  '@esbuild/win32-x64@0.21.5':
    resolution: {integrity: sha512-tQd/1efJuzPC6rCFwEvLtci/xNFcTZknmXs98FYDfGE4wP9ClFV98nyKrzJKVPMhdDnjzLhdUyMX4PsQAPjwIw==}
    engines: {node: '>=12'}
    cpu: [x64]
    os: [win32]

  '@esbuild/win32-x64@0.25.4':
    resolution: {integrity: sha512-nOT2vZNw6hJ+z43oP1SPea/G/6AbN6X+bGNhNuq8NtRHy4wsMhw765IKLNmnjek7GvjWBYQ8Q5VBoYTFg9y1UQ==}
    engines: {node: '>=18'}
    cpu: [x64]
    os: [win32]

  '@esbuild/win32-x64@0.25.5':
    resolution: {integrity: sha512-TXv6YnJ8ZMVdX+SXWVBo/0p8LTcrUYngpWjvm91TMjjBQii7Oz11Lw5lbDV5Y0TzuhSJHwiH4hEtC1I42mMS0g==}
    engines: {node: '>=18'}
    cpu: [x64]
    os: [win32]

  '@fastify/busboy@2.1.1':
    resolution: {integrity: sha512-vBZP4NlzfOlerQTnba4aqZoMhE/a9HY7HRqoOPaETQcSQuWEIyZMHGfVu6w9wGtGK5fED5qRs2DteVCjOH60sA==}
    engines: {node: '>=14'}

  '@hexagon/base64@1.1.28':
    resolution: {integrity: sha512-lhqDEAvWixy3bZ+UOYbPwUbBkwBq5C1LAJ/xPC8Oi+lL54oyakv/npbA0aU2hgCsx/1NUd4IBvV03+aUBWxerw==}

  '@hono/node-server@1.14.4':
    resolution: {integrity: sha512-DnxpshhYewr2q9ZN8ez/M5mmc3sucr8CT1sIgIy1bkeUXut9XWDkqHoFHRhWIQgkYnKpVRxunyhK7WzpJeJ6qQ==}
    engines: {node: '>=18.14.1'}
    peerDependencies:
      hono: 4.8.3

  '@hono/node-ws@1.1.7':
    resolution: {integrity: sha512-O+sJXeruHlAAdSHUoyol8s2kTVqixdGIfKqakyN6z2RKR2O8LDOFr1CpTye7xfwmUsBe6uoXKSLmGvLbCfPFgw==}
    engines: {node: '>=18.14.1'}
    peerDependencies:
      '@hono/node-server': ^1.11.1
      hono: 4.8.3

  '@hono/zod-openapi@0.19.8':
    resolution: {integrity: sha512-CHUSW0K+bDGUYXovxQSbVjZffzoPeTsGu6wevPoGSmBdPuUw5yZqDeomnvyAAAAvEjhLQPlAsUyASc1Zi35exQ==}
    engines: {node: '>=16.0.0'}
    peerDependencies:
      hono: 4.8.3
      zod: 3.*

  '@hono/zod-openapi@0.19.9':
    resolution: {integrity: sha512-TonPfh8xUdsdzWNMiKOYSG4Wk2DkZIShHZoXkdOSjPmqpnobXpvSQU3w3XmB7N2t12I2NnnoGSHyMj+BXk+1bw==}
    engines: {node: '>=16.0.0'}
    peerDependencies:
      hono: 4.8.3
      zod: 3.*

  '@hono/zod-validator@0.7.0':
    resolution: {integrity: sha512-qe2ZE6sHFE98dcUrbYMtS3bAV8hqcCOflykvZga2S7XhmNSZzT+dIz4OuMILsjLHkJw9JMn912/dB7dQOmuPvg==}
    peerDependencies:
      hono: 4.8.3
      zod: ^3.25.0

  '@img/sharp-darwin-arm64@0.33.5':
    resolution: {integrity: sha512-UT4p+iz/2H4twwAoLCqfA9UH5pI6DggwKEGuaPy7nCVQ8ZsiY5PIcrRvD1DzuY3qYL07NtIQcWnBSY/heikIFQ==}
    engines: {node: ^18.17.0 || ^20.3.0 || >=21.0.0}
    cpu: [arm64]
    os: [darwin]

  '@img/sharp-darwin-x64@0.33.5':
    resolution: {integrity: sha512-fyHac4jIc1ANYGRDxtiqelIbdWkIuQaI84Mv45KvGRRxSAa7o7d1ZKAOBaYbnepLC1WqxfpimdeWfvqqSGwR2Q==}
    engines: {node: ^18.17.0 || ^20.3.0 || >=21.0.0}
    cpu: [x64]
    os: [darwin]

  '@img/sharp-libvips-darwin-arm64@1.0.4':
    resolution: {integrity: sha512-XblONe153h0O2zuFfTAbQYAX2JhYmDHeWikp1LM9Hul9gVPjFY427k6dFEcOL72O01QxQsWi761svJ/ev9xEDg==}
    cpu: [arm64]
    os: [darwin]

  '@img/sharp-libvips-darwin-x64@1.0.4':
    resolution: {integrity: sha512-xnGR8YuZYfJGmWPvmlunFaWJsb9T/AO2ykoP3Fz/0X5XV2aoYBPkX6xqCQvUTKKiLddarLaxpzNe+b1hjeWHAQ==}
    cpu: [x64]
    os: [darwin]

  '@img/sharp-libvips-linux-arm64@1.0.4':
    resolution: {integrity: sha512-9B+taZ8DlyyqzZQnoeIvDVR/2F4EbMepXMc/NdVbkzsJbzkUjhXv/70GQJ7tdLA4YJgNP25zukcxpX2/SueNrA==}
    cpu: [arm64]
    os: [linux]

  '@img/sharp-libvips-linux-arm@1.0.5':
    resolution: {integrity: sha512-gvcC4ACAOPRNATg/ov8/MnbxFDJqf/pDePbBnuBDcjsI8PssmjoKMAz4LtLaVi+OnSb5FK/yIOamqDwGmXW32g==}
    cpu: [arm]
    os: [linux]

  '@img/sharp-libvips-linux-s390x@1.0.4':
    resolution: {integrity: sha512-u7Wz6ntiSSgGSGcjZ55im6uvTrOxSIS8/dgoVMoiGE9I6JAfU50yH5BoDlYA1tcuGS7g/QNtetJnxA6QEsCVTA==}
    cpu: [s390x]
    os: [linux]

  '@img/sharp-libvips-linux-x64@1.0.4':
    resolution: {integrity: sha512-MmWmQ3iPFZr0Iev+BAgVMb3ZyC4KeFc3jFxnNbEPas60e1cIfevbtuyf9nDGIzOaW9PdnDciJm+wFFaTlj5xYw==}
    cpu: [x64]
    os: [linux]

  '@img/sharp-libvips-linuxmusl-arm64@1.0.4':
    resolution: {integrity: sha512-9Ti+BbTYDcsbp4wfYib8Ctm1ilkugkA/uscUn6UXK1ldpC1JjiXbLfFZtRlBhjPZ5o1NCLiDbg8fhUPKStHoTA==}
    cpu: [arm64]
    os: [linux]

  '@img/sharp-libvips-linuxmusl-x64@1.0.4':
    resolution: {integrity: sha512-viYN1KX9m+/hGkJtvYYp+CCLgnJXwiQB39damAO7WMdKWlIhmYTfHjwSbQeUK/20vY154mwezd9HflVFM1wVSw==}
    cpu: [x64]
    os: [linux]

  '@img/sharp-linux-arm64@0.33.5':
    resolution: {integrity: sha512-JMVv+AMRyGOHtO1RFBiJy/MBsgz0x4AWrT6QoEVVTyh1E39TrCUpTRI7mx9VksGX4awWASxqCYLCV4wBZHAYxA==}
    engines: {node: ^18.17.0 || ^20.3.0 || >=21.0.0}
    cpu: [arm64]
    os: [linux]

  '@img/sharp-linux-arm@0.33.5':
    resolution: {integrity: sha512-JTS1eldqZbJxjvKaAkxhZmBqPRGmxgu+qFKSInv8moZ2AmT5Yib3EQ1c6gp493HvrvV8QgdOXdyaIBrhvFhBMQ==}
    engines: {node: ^18.17.0 || ^20.3.0 || >=21.0.0}
    cpu: [arm]
    os: [linux]

  '@img/sharp-linux-s390x@0.33.5':
    resolution: {integrity: sha512-y/5PCd+mP4CA/sPDKl2961b+C9d+vPAveS33s6Z3zfASk2j5upL6fXVPZi7ztePZ5CuH+1kW8JtvxgbuXHRa4Q==}
    engines: {node: ^18.17.0 || ^20.3.0 || >=21.0.0}
    cpu: [s390x]
    os: [linux]

  '@img/sharp-linux-x64@0.33.5':
    resolution: {integrity: sha512-opC+Ok5pRNAzuvq1AG0ar+1owsu842/Ab+4qvU879ippJBHvyY5n2mxF1izXqkPYlGuP/M556uh53jRLJmzTWA==}
    engines: {node: ^18.17.0 || ^20.3.0 || >=21.0.0}
    cpu: [x64]
    os: [linux]

  '@img/sharp-linuxmusl-arm64@0.33.5':
    resolution: {integrity: sha512-XrHMZwGQGvJg2V/oRSUfSAfjfPxO+4DkiRh6p2AFjLQztWUuY/o8Mq0eMQVIY7HJ1CDQUJlxGGZRw1a5bqmd1g==}
    engines: {node: ^18.17.0 || ^20.3.0 || >=21.0.0}
    cpu: [arm64]
    os: [linux]

  '@img/sharp-linuxmusl-x64@0.33.5':
    resolution: {integrity: sha512-WT+d/cgqKkkKySYmqoZ8y3pxx7lx9vVejxW/W4DOFMYVSkErR+w7mf2u8m/y4+xHe7yY9DAXQMWQhpnMuFfScw==}
    engines: {node: ^18.17.0 || ^20.3.0 || >=21.0.0}
    cpu: [x64]
    os: [linux]

  '@img/sharp-wasm32@0.33.5':
    resolution: {integrity: sha512-ykUW4LVGaMcU9lu9thv85CbRMAwfeadCJHRsg2GmeRa/cJxsVY9Rbd57JcMxBkKHag5U/x7TSBpScF4U8ElVzg==}
    engines: {node: ^18.17.0 || ^20.3.0 || >=21.0.0}
    cpu: [wasm32]

  '@img/sharp-win32-ia32@0.33.5':
    resolution: {integrity: sha512-T36PblLaTwuVJ/zw/LaH0PdZkRz5rd3SmMHX8GSmR7vtNSP5Z6bQkExdSK7xGWyxLw4sUknBuugTelgw2faBbQ==}
    engines: {node: ^18.17.0 || ^20.3.0 || >=21.0.0}
    cpu: [ia32]
    os: [win32]

  '@img/sharp-win32-x64@0.33.5':
    resolution: {integrity: sha512-MpY/o8/8kj+EcnxwvrP4aTJSWw/aZ7JIGR4aBeZkZw5B7/Jn+tY9/VNwtcoGmdT7GfggGIU4kygOMSbYnOrAbg==}
    engines: {node: ^18.17.0 || ^20.3.0 || >=21.0.0}
    cpu: [x64]
    os: [win32]

  '@ioredis/commands@1.2.0':
    resolution: {integrity: sha512-Sx1pU8EM64o2BrqNpEO1CNLtKQwyhuXuqyfH7oGKCk+1a33d2r5saW8zNwm3j6BTExtjrv2BxTgzzkMwts6vGg==}

  '@isaacs/cliui@8.0.2':
    resolution: {integrity: sha512-O8jcjabXaleOG9DQ0+ARXWZBTfnP4WNAqzuiJK7ll44AmxGKv/J2M4TPjxjY3znBCfvBXFzucm1twdyFybFqEA==}
    engines: {node: '>=12'}

  '@jest/schemas@29.6.3':
    resolution: {integrity: sha512-mo5j5X+jIZmJQveBKeS/clAueipV7KgiX1vMgCxam1RNYiqE1w62n0/tJJnHtjW8ZHcQco5gY85jA3mi0L+nSA==}
    engines: {node: ^14.15.0 || ^16.10.0 || >=18.0.0}

  '@jridgewell/gen-mapping@0.3.8':
    resolution: {integrity: sha512-imAbBGkb+ebQyxKgzv5Hu2nmROxoDOXHh80evxdoXNOrvAnVx7zimzc1Oo5h9RlfV4vPXaE2iM5pOFbvOCClWA==}
    engines: {node: '>=6.0.0'}

  '@jridgewell/resolve-uri@3.1.2':
    resolution: {integrity: sha512-bRISgCIjP20/tbWSPWMEi54QVPRZExkuD9lJL+UIxUKtwVJA8wW1Trb1jMs1RFXo1CBTNZ/5hpC9QvmKWdopKw==}
    engines: {node: '>=6.0.0'}

  '@jridgewell/set-array@1.2.1':
    resolution: {integrity: sha512-R8gLRTZeyp03ymzP/6Lil/28tGeGEzhx1q2k703KGWRAI1VdvPIXdG70VJc2pAMw3NA6JKL5hhFu1sJX0Mnn/A==}
    engines: {node: '>=6.0.0'}

  '@jridgewell/sourcemap-codec@1.5.0':
    resolution: {integrity: sha512-gv3ZRaISU3fjPAgNsriBRqGWQL6quFx04YMPW/zD8XMLsU32mhCCbfbO6KZFLjvYpCZ8zyDEgqsgf+PwPaM7GQ==}

  '@jridgewell/sourcemap-codec@1.5.4':
    resolution: {integrity: sha512-VT2+G1VQs/9oz078bLrYbecdZKs912zQlkelYpuf+SXF+QvZDYJlbx/LSx+meSAwdDFnF8FVXW92AVjjkVmgFw==}

  '@jridgewell/trace-mapping@0.3.25':
    resolution: {integrity: sha512-vNk6aEwybGtawWmy/PzwnGDOjCkLWSD2wqvjGGAgOAwCGWySYXfYoxt00IJkTF+8Lb57DwOb3Aa0o9CApepiYQ==}

  '@jridgewell/trace-mapping@0.3.9':
    resolution: {integrity: sha512-3Belt6tdc8bPgAtbcmdtNJlirVoTmEb5e2gC94PnkwEW9jI6CAHUeoG85tjWP5WquqfavoMtMwiG4P926ZKKuQ==}

  '@levischuck/tiny-cbor@0.2.11':
    resolution: {integrity: sha512-llBRm4dT4Z89aRsm6u2oEZ8tfwL/2l6BwpZ7JcyieouniDECM5AqNgr/y08zalEIvW3RSK4upYyybDcmjXqAow==}

  '@microsoft/api-extractor-model@7.30.6':
    resolution: {integrity: sha512-znmFn69wf/AIrwHya3fxX6uB5etSIn6vg4Q4RB/tb5VDDs1rqREc+AvMC/p19MUN13CZ7+V/8pkYPTj7q8tftg==}

  '@microsoft/api-extractor@7.52.8':
    resolution: {integrity: sha512-cszYIcjiNscDoMB1CIKZ3My61+JOhpERGlGr54i6bocvGLrcL/wo9o+RNXMBrb7XgLtKaizZWUpqRduQuHQLdg==}
    hasBin: true

  '@microsoft/tsdoc-config@0.17.1':
    resolution: {integrity: sha512-UtjIFe0C6oYgTnad4q1QP4qXwLhe6tIpNTRStJ2RZEPIkqQPREAwE5spzVxsdn9UaEMUqhh0AqSx3X4nWAKXWw==}

  '@microsoft/tsdoc@0.15.1':
    resolution: {integrity: sha512-4aErSrCR/On/e5G2hDP0wjooqDdauzEbIq8hIkIe5pXV0rtWJZvdCEKL0ykZxex+IxIwBp0eGeV48hQN07dXtw==}

  '@noble/ciphers@0.6.0':
    resolution: {integrity: sha512-mIbq/R9QXk5/cTfESb1OKtyFnk7oc1Om/8onA1158K9/OZUQFDEVy55jVTato+xmp3XX6F6Qh0zz0Nc1AxAlRQ==}

  '@noble/hashes@1.8.0':
    resolution: {integrity: sha512-jCs9ldd7NwzpgXDIf6P3+NrHh9/sD6CQdxHyjQI+h/6rDNo88ypBxxz45UDuZHz9r3tNz7N/VInSVoVdtXEI4A==}
    engines: {node: ^14.21.3 || >=16}

  '@nodelib/fs.scandir@2.1.5':
    resolution: {integrity: sha512-vq24Bq3ym5HEQm2NKCr3yXDwjc7vTsEThRDnkp2DK9p1uqLR+DHurm/NOTo0KG7HYHU7eppKZj3MyqYuMBf62g==}
    engines: {node: '>= 8'}

  '@nodelib/fs.stat@2.0.5':
    resolution: {integrity: sha512-RkhPPp2zrqDAQA/2jNhnztcPAlv64XdhIp7a7454A5ovI7Bukxgt7MX7udwAu3zg1DcpPU0rz3VV1SeaqvY4+A==}
    engines: {node: '>= 8'}

  '@nodelib/fs.walk@1.2.8':
    resolution: {integrity: sha512-oGB+UxlgWcgQkgwo8GcEGwemoTFt3FIO9ababBmaGwXIoBKZ+GTy0pP185beGg7Llih/NSHSV2XAs1lnznocSg==}
    engines: {node: '>= 8'}

  '@opentelemetry/api@1.9.0':
    resolution: {integrity: sha512-3giAOQvZiH5F9bMlMiv8+GSPMeqg0dbaeo58/0SlA9sxSqZhnUtxzX9/2FzyhS9sWQf5S0GJE0AKBrFqjpeYcg==}
    engines: {node: '>=8.0.0'}

  '@peculiar/asn1-android@2.3.16':
    resolution: {integrity: sha512-a1viIv3bIahXNssrOIkXZIlI2ePpZaNmR30d4aBL99mu2rO+mT9D6zBsp7H6eROWGtmwv0Ionp5olJurIo09dw==}

  '@peculiar/asn1-ecc@2.3.15':
    resolution: {integrity: sha512-/HtR91dvgog7z/WhCVdxZJ/jitJuIu8iTqiyWVgRE9Ac5imt2sT/E4obqIVGKQw7PIy+X6i8lVBoT6wC73XUgA==}

  '@peculiar/asn1-rsa@2.3.15':
    resolution: {integrity: sha512-p6hsanvPhexRtYSOHihLvUUgrJ8y0FtOM97N5UEpC+VifFYyZa0iZ5cXjTkZoDwxJ/TTJ1IJo3HVTB2JJTpXvg==}

  '@peculiar/asn1-schema@2.3.15':
    resolution: {integrity: sha512-QPeD8UA8axQREpgR5UTAfu2mqQmm97oUqahDtNdBcfj3qAnoXzFdQW+aNf/tD2WVXF8Fhmftxoj0eMIT++gX2w==}

  '@peculiar/asn1-x509@2.3.15':
    resolution: {integrity: sha512-0dK5xqTqSLaxv1FHXIcd4Q/BZNuopg+u1l23hT9rOmQ1g4dNtw0g/RnEi+TboB0gOwGtrWn269v27cMgchFIIg==}

  '@pkgjs/parseargs@0.11.0':
    resolution: {integrity: sha512-+1VkjdD0QBLPodGrJUeqarH8VAIvQODIbwh9XpP5Syisf7YoQgsJKPNFoqqLQlu+VQ/tVSshMR6loPMn8U+dPg==}
    engines: {node: '>=14'}

  '@polka/url@1.0.0-next.29':
    resolution: {integrity: sha512-wwQAWhWSuHaag8c4q/KN/vCoeOJYshAIvMQwD4GpSb3OiZklFfvAgmj0VCBBImRpuF/aFgIRzllXlVX93Jevww==}

  '@rivet-gg/actor-core@25.2.0':
    resolution: {integrity: sha512-4K72XcDLVAz44Ae6G6GuyzWyxQZOLN8jM/W+sVKm6fHr70X8FNCSC5+/9hFIxz/OH9E6q6Wi3V/UN/k6immUBQ==}

  '@rivetkit/actor@https://pkg.pr.new/rivet-gg/rivetkit/@rivetkit/actor@7e018f2':
    resolution: {tarball: https://pkg.pr.new/rivet-gg/rivetkit/@rivetkit/actor@7e018f2}
    version: 0.9.0-rc.1

  '@rivetkit/core@https://pkg.pr.new/rivet-gg/rivetkit/@rivetkit/core@7e018f2ae7792d0f3b6a867ab7ad4eaf7cac87a7':
    resolution: {tarball: https://pkg.pr.new/rivet-gg/rivetkit/@rivetkit/core@7e018f2ae7792d0f3b6a867ab7ad4eaf7cac87a7}
    version: 0.9.0-rc.1
    engines: {node: '>=22.0.0'}
    peerDependencies:
      '@hono/node-server': ^1.14.0
      '@hono/node-ws': ^1.1.1
      eventsource: ^3.0.5
      ws: ^8.0.0
    peerDependenciesMeta:
      '@hono/node-server':
        optional: true
      '@hono/node-ws':
        optional: true
      eventsource:
        optional: true
      ws:
        optional: true

  '@rolldown/pluginutils@1.0.0-beta.11':
    resolution: {integrity: sha512-L/gAA/hyCSuzTF1ftlzUSI/IKr2POHsv1Dd78GfqkR83KMNuswWD61JxGV2L7nRwBBBSDr6R1gCkdTmoN7W4ag==}

  '@rollup/pluginutils@5.2.0':
    resolution: {integrity: sha512-qWJ2ZTbmumwiLFomfzTyt5Kng4hwPi9rwCYN4SHb6eaRU1KNO4ccxINHr/VhH4GgPlt1XfSTLX2LBTme8ne4Zw==}
    engines: {node: '>=14.0.0'}
    peerDependencies:
      rollup: ^1.20.0||^2.0.0||^3.0.0||^4.0.0
    peerDependenciesMeta:
      rollup:
        optional: true

  '@rollup/rollup-android-arm-eabi@4.44.0':
    resolution: {integrity: sha512-xEiEE5oDW6tK4jXCAyliuntGR+amEMO7HLtdSshVuhFnKTYoeYMyXQK7pLouAJJj5KHdwdn87bfHAR2nSdNAUA==}
    cpu: [arm]
    os: [android]

  '@rollup/rollup-android-arm64@4.44.0':
    resolution: {integrity: sha512-uNSk/TgvMbskcHxXYHzqwiyBlJ/lGcv8DaUfcnNwict8ba9GTTNxfn3/FAoFZYgkaXXAdrAA+SLyKplyi349Jw==}
    cpu: [arm64]
    os: [android]

  '@rollup/rollup-darwin-arm64@4.44.0':
    resolution: {integrity: sha512-VGF3wy0Eq1gcEIkSCr8Ke03CWT+Pm2yveKLaDvq51pPpZza3JX/ClxXOCmTYYq3us5MvEuNRTaeyFThCKRQhOA==}
    cpu: [arm64]
    os: [darwin]

  '@rollup/rollup-darwin-x64@4.44.0':
    resolution: {integrity: sha512-fBkyrDhwquRvrTxSGH/qqt3/T0w5Rg0L7ZIDypvBPc1/gzjJle6acCpZ36blwuwcKD/u6oCE/sRWlUAcxLWQbQ==}
    cpu: [x64]
    os: [darwin]

  '@rollup/rollup-freebsd-arm64@4.44.0':
    resolution: {integrity: sha512-u5AZzdQJYJXByB8giQ+r4VyfZP+walV+xHWdaFx/1VxsOn6eWJhK2Vl2eElvDJFKQBo/hcYIBg/jaKS8ZmKeNQ==}
    cpu: [arm64]
    os: [freebsd]

  '@rollup/rollup-freebsd-x64@4.44.0':
    resolution: {integrity: sha512-qC0kS48c/s3EtdArkimctY7h3nHicQeEUdjJzYVJYR3ct3kWSafmn6jkNCA8InbUdge6PVx6keqjk5lVGJf99g==}
    cpu: [x64]
    os: [freebsd]

  '@rollup/rollup-linux-arm-gnueabihf@4.44.0':
    resolution: {integrity: sha512-x+e/Z9H0RAWckn4V2OZZl6EmV0L2diuX3QB0uM1r6BvhUIv6xBPL5mrAX2E3e8N8rEHVPwFfz/ETUbV4oW9+lQ==}
    cpu: [arm]
    os: [linux]

  '@rollup/rollup-linux-arm-musleabihf@4.44.0':
    resolution: {integrity: sha512-1exwiBFf4PU/8HvI8s80icyCcnAIB86MCBdst51fwFmH5dyeoWVPVgmQPcKrMtBQ0W5pAs7jBCWuRXgEpRzSCg==}
    cpu: [arm]
    os: [linux]

  '@rollup/rollup-linux-arm64-gnu@4.44.0':
    resolution: {integrity: sha512-ZTR2mxBHb4tK4wGf9b8SYg0Y6KQPjGpR4UWwTFdnmjB4qRtoATZ5dWn3KsDwGa5Z2ZBOE7K52L36J9LueKBdOQ==}
    cpu: [arm64]
    os: [linux]

  '@rollup/rollup-linux-arm64-musl@4.44.0':
    resolution: {integrity: sha512-GFWfAhVhWGd4r6UxmnKRTBwP1qmModHtd5gkraeW2G490BpFOZkFtem8yuX2NyafIP/mGpRJgTJ2PwohQkUY/Q==}
    cpu: [arm64]
    os: [linux]

  '@rollup/rollup-linux-loongarch64-gnu@4.44.0':
    resolution: {integrity: sha512-xw+FTGcov/ejdusVOqKgMGW3c4+AgqrfvzWEVXcNP6zq2ue+lsYUgJ+5Rtn/OTJf7e2CbgTFvzLW2j0YAtj0Gg==}
    cpu: [loong64]
    os: [linux]

  '@rollup/rollup-linux-powerpc64le-gnu@4.44.0':
    resolution: {integrity: sha512-bKGibTr9IdF0zr21kMvkZT4K6NV+jjRnBoVMt2uNMG0BYWm3qOVmYnXKzx7UhwrviKnmK46IKMByMgvpdQlyJQ==}
    cpu: [ppc64]
    os: [linux]

  '@rollup/rollup-linux-riscv64-gnu@4.44.0':
    resolution: {integrity: sha512-vV3cL48U5kDaKZtXrti12YRa7TyxgKAIDoYdqSIOMOFBXqFj2XbChHAtXquEn2+n78ciFgr4KIqEbydEGPxXgA==}
    cpu: [riscv64]
    os: [linux]

  '@rollup/rollup-linux-riscv64-musl@4.44.0':
    resolution: {integrity: sha512-TDKO8KlHJuvTEdfw5YYFBjhFts2TR0VpZsnLLSYmB7AaohJhM8ctDSdDnUGq77hUh4m/djRafw+9zQpkOanE2Q==}
    cpu: [riscv64]
    os: [linux]

  '@rollup/rollup-linux-s390x-gnu@4.44.0':
    resolution: {integrity: sha512-8541GEyktXaw4lvnGp9m84KENcxInhAt6vPWJ9RodsB/iGjHoMB2Pp5MVBCiKIRxrxzJhGCxmNzdu+oDQ7kwRA==}
    cpu: [s390x]
    os: [linux]

  '@rollup/rollup-linux-x64-gnu@4.44.0':
    resolution: {integrity: sha512-iUVJc3c0o8l9Sa/qlDL2Z9UP92UZZW1+EmQ4xfjTc1akr0iUFZNfxrXJ/R1T90h/ILm9iXEY6+iPrmYB3pXKjw==}
    cpu: [x64]
    os: [linux]

  '@rollup/rollup-linux-x64-musl@4.44.0':
    resolution: {integrity: sha512-PQUobbhLTQT5yz/SPg116VJBgz+XOtXt8D1ck+sfJJhuEsMj2jSej5yTdp8CvWBSceu+WW+ibVL6dm0ptG5fcA==}
    cpu: [x64]
    os: [linux]

  '@rollup/rollup-win32-arm64-msvc@4.44.0':
    resolution: {integrity: sha512-M0CpcHf8TWn+4oTxJfh7LQuTuaYeXGbk0eageVjQCKzYLsajWS/lFC94qlRqOlyC2KvRT90ZrfXULYmukeIy7w==}
    cpu: [arm64]
    os: [win32]

  '@rollup/rollup-win32-ia32-msvc@4.44.0':
    resolution: {integrity: sha512-3XJ0NQtMAXTWFW8FqZKcw3gOQwBtVWP/u8TpHP3CRPXD7Pd6s8lLdH3sHWh8vqKCyyiI8xW5ltJScQmBU9j7WA==}
    cpu: [ia32]
    os: [win32]

  '@rollup/rollup-win32-x64-msvc@4.44.0':
    resolution: {integrity: sha512-Q2Mgwt+D8hd5FIPUuPDsvPR7Bguza6yTkJxspDGkZj7tBRn2y4KSWYuIXpftFSjBra76TbKerCV7rgFPQrn+wQ==}
    cpu: [x64]
    os: [win32]

  '@rushstack/node-core-library@5.13.1':
    resolution: {integrity: sha512-5yXhzPFGEkVc9Fu92wsNJ9jlvdwz4RNb2bMso+/+TH0nMm1jDDDsOIf4l8GAkPxGuwPw5DH24RliWVfSPhlW/Q==}
    peerDependencies:
      '@types/node': '*'
    peerDependenciesMeta:
      '@types/node':
        optional: true

  '@rushstack/rig-package@0.5.3':
    resolution: {integrity: sha512-olzSSjYrvCNxUFZowevC3uz8gvKr3WTpHQ7BkpjtRpA3wK+T0ybep/SRUMfr195gBzJm5gaXw0ZMgjIyHqJUow==}

  '@rushstack/terminal@0.15.3':
    resolution: {integrity: sha512-DGJ0B2Vm69468kZCJkPj3AH5nN+nR9SPmC0rFHtzsS4lBQ7/dgOwtwVxYP7W9JPDMuRBkJ4KHmWKr036eJsj9g==}
    peerDependencies:
      '@types/node': '*'
    peerDependenciesMeta:
      '@types/node':
        optional: true

  '@rushstack/ts-command-line@5.0.1':
    resolution: {integrity: sha512-bsbUucn41UXrQK7wgM8CNM/jagBytEyJqXw/umtI8d68vFm1Jwxh1OtLrlW7uGZgjCWiiPH6ooUNa1aVsuVr3Q==}

  '@simplewebauthn/browser@13.1.0':
    resolution: {integrity: sha512-WuHZ/PYvyPJ9nxSzgHtOEjogBhwJfC8xzYkPC+rR/+8chl/ft4ngjiK8kSU5HtRJfczupyOh33b25TjYbvwAcg==}

  '@simplewebauthn/server@13.1.1':
    resolution: {integrity: sha512-1hsLpRHfSuMB9ee2aAdh0Htza/X3f4djhYISrggqGe3xopNjOcePiSDkDDoPzDYaaMCrbqGP1H2TYU7bgL9PmA==}
    engines: {node: '>=20.0.0'}

  '@sinclair/typebox@0.27.8':
    resolution: {integrity: sha512-+Fj43pSMwJs4KRrH/938Uf+uAELIgVBmQzg/q1YG10djyfA3TnrU8N8XzqCh/okZdszqBQTZf96idMfE5lnwTA==}

  '@sinclair/typebox@0.34.35':
    resolution: {integrity: sha512-C6ypdODf2VZkgRT6sFM8E1F8vR+HcffniX0Kp8MsU8PIfrlXbNCBz0jzj17GjdmjTx1OtZzdH8+iALL21UjF5A==}

  '@sveltejs/acorn-typescript@1.0.5':
    resolution: {integrity: sha512-IwQk4yfwLdibDlrXVE04jTZYlLnwsTT2PIOQQGNLWfjavGifnk1JD1LcZjZaBTRcxZu2FfPfNLOE04DSu9lqtQ==}
    peerDependencies:
      acorn: ^8.9.0

  '@tanstack/react-store@0.7.1':
    resolution: {integrity: sha512-qUTEKdId6QPWGiWyKAPf/gkN29scEsz6EUSJ0C3HgLMgaqTAyBsQ2sMCfGVcqb+kkhEXAdjleCgH6LAPD6f2sA==}
    peerDependencies:
      react: ^19.0.0
      react-dom: ^19.0.0

  '@tanstack/store@0.7.1':
    resolution: {integrity: sha512-PjUQKXEXhLYj2X5/6c1Xn/0/qKY0IVFxTJweopRfF26xfjVyb14yALydJrHupDh3/d+1WKmfEgZPBVCmDkzzwg==}

  '@tokenizer/inflate@0.2.7':
    resolution: {integrity: sha512-MADQgmZT1eKjp06jpI2yozxaU9uVs4GzzgSL+uEq7bVcJ9V1ZXQkeGNql1fsSI0gMy1vhvNTNbUqrx+pZfJVmg==}
    engines: {node: '>=18'}

  '@tokenizer/token@0.3.0':
    resolution: {integrity: sha512-OvjF+z51L3ov0OyAU0duzsYuvO01PH7x4t6DJx+guahgTnBHkhJdG7soQeTSFLWN3efnHyibZ4Z8l2EuWwJN3A==}

  '@trpc/client@11.4.2':
    resolution: {integrity: sha512-Eep1rorAsATs9bxgaXf+BV34CRs4lAKQmwumUL4CNdNDkJItyfuWUr3xWx0np1w3EzUDVA0YDMK93iKDBBA0KQ==}
    peerDependencies:
      '@trpc/server': 11.4.2
      typescript: '>=5.7.2'

  '@trpc/server@11.4.2':
    resolution: {integrity: sha512-THyq/V5bSFDHeWEAk6LqHF0IVTGk6voGwWsFEipzRRKOWWMIZINCsKZ4cISG6kWO2X9jBfMWv/S2o9hnC0zQ0w==}
    peerDependencies:
      typescript: '>=5.7.2'

  '@types/argparse@1.0.38':
    resolution: {integrity: sha512-ebDJ9b0e702Yr7pWgB0jzm+CX4Srzz8RcXtLJDJB+BSccqMa36uyH/zUsSYao5+BD1ytv3k3rPYCq4mAE1hsXA==}

  '@types/babel__core@7.20.5':
    resolution: {integrity: sha512-qoQprZvz5wQFJwMDqeseRXWv3rqMvhgpbXFfVyWhbx9X47POIA6i/+dXefEmZKoAgOaTdaIgNSMqMIU61yRyzA==}

  '@types/babel__generator@7.27.0':
    resolution: {integrity: sha512-ufFd2Xi92OAVPYsy+P4n7/U7e68fex0+Ee8gSG9KX7eo084CWiQ4sdxktvdl0bOPupXtVJPY19zk6EwWqUQ8lg==}

  '@types/babel__template@7.4.4':
    resolution: {integrity: sha512-h/NUaSyG5EyxBIp8YRxo4RMe2/qQgvyowRwVMzhYhBCONbW8PUsg4lkFMrhgZhUe5z3L3MiLDuvyJ/CaPa2A8A==}

  '@types/babel__traverse@7.20.7':
    resolution: {integrity: sha512-dkO5fhS7+/oos4ciWxyEyjWe48zmG6wbCheo/G2ZnHx4fs3EU6YC6UM8rk56gAjNJ9P3MTH2jo5jb92/K6wbng==}

  '@types/better-sqlite3@7.6.13':
    resolution: {integrity: sha512-NMv9ASNARoKksWtsq/SHakpYAYnhBrQgGD8zkLYk/jaK8jUGn08CfEdTRgYhMypUQAfzSP8W6gNLe0q19/t4VA==}

  '@types/body-parser@1.19.6':
    resolution: {integrity: sha512-HLFeCYgz89uk22N5Qg3dvGvsv46B8GLvKKo1zKG4NybA8U2DiEO3w9lqGg29t/tfLRJpJ6iQxnVw4OnB7MoM9g==}

  '@types/chai@5.2.2':
    resolution: {integrity: sha512-8kB30R7Hwqf40JPiKhVzodJs2Qc1ZJ5zuT3uzw5Hq/dhNCl3G3l83jfpdI1e20BP348+fV7VIL/+FxaXkqBmWg==}

  '@types/connect@3.4.38':
    resolution: {integrity: sha512-K6uROf1LD88uDQqJCktA4yzL1YYAK6NgfsI0v/mTgyPKWsX1CnJ0XPSDhViejru1GcRkLWb8RlzFYJRqGUbaug==}

  '@types/deep-eql@4.0.2':
    resolution: {integrity: sha512-c9h9dVVMigMPc4bwTvC5dxqtqJZwQPePsWjPlpSOnojbor6pGqdk541lfA7AqFQr5pB1BRdq0juY9db81BwyFw==}

  '@types/diff-match-patch@1.0.36':
    resolution: {integrity: sha512-xFdR6tkm0MWvBfO8xXCSsinYxHcqkQUlcHeSpMC2ukzOb6lwQAfDmW+Qt0AvlGd8HpsS28qKsB+oPeJn9I39jg==}

  '@types/estree@1.0.8':
    resolution: {integrity: sha512-dWHzHa2WqEXI/O1E9OjrocMTKJl2mSrEolh1Iomrv6U+JuNwaHXsXx9bLu5gG7BUWFIN0skIQJQ/L1rIex4X6w==}

  '@types/express-serve-static-core@4.19.6':
    resolution: {integrity: sha512-N4LZ2xG7DatVqhCZzOGb1Yi5lMbXSZcmdLDe9EzSndPV2HpWYWzRbaerl2n27irrm94EPpprqa8KpskPT085+A==}

  '@types/express@4.17.23':
    resolution: {integrity: sha512-Crp6WY9aTYP3qPi2wGDo9iUe/rceX01UMhnF1jmwDcKCFM6cx7YhGP/Mpr3y9AASpfHixIG0E6azCcL5OcDHsQ==}

  '@types/fs-extra@11.0.4':
    resolution: {integrity: sha512-yTbItCNreRooED33qjunPthRcSjERP1r4MqCZc7wv0u2sUkzTFp45tgUfS5+r7FrZPdmCCNflLhVSP/o+SemsQ==}

  '@types/http-errors@2.0.5':
    resolution: {integrity: sha512-r8Tayk8HJnX0FztbZN7oVqGccWgw98T/0neJphO91KkmOzug1KkofZURD4UaD5uH8AqcFLfdPErnBod0u71/qg==}

  '@types/invariant@2.2.37':
    resolution: {integrity: sha512-IwpIMieE55oGWiXkQPSBY1nw1nFs6bsKXTFskNY8sdS17K24vyEBRQZEwlRS7ZmXCWnJcQtbxWzly+cODWGs2A==}

  '@types/jsonfile@6.1.4':
    resolution: {integrity: sha512-D5qGUYwjvnNNextdU59/+fI+spnwtTFmyQP0h+PfIOSkNfpU6AOICUOkm4i0OnSk+NyjdPJrxCDro0sJsWlRpQ==}

  '@types/mime@1.3.5':
    resolution: {integrity: sha512-/pyBZWSLD2n0dcHE3hq8s8ZvcETHtEuF+3E7XVt0Ig2nvsVQXdghHVcEkIWjy9A0wKfTn97a/PSDYohKIlnP/w==}

  '@types/minimist@1.2.5':
    resolution: {integrity: sha512-hov8bUuiLiyFPGyFPE1lwWhmzYbirOXQNNo40+y3zow8aFVTeyn3VWL0VFFfdNddA8S4Vf0Tc062rzyNr7Paag==}

  '@types/node@18.19.112':
    resolution: {integrity: sha512-i+Vukt9POdS/MBI7YrrkkI5fMfwFtOjphSmt4WXYLfwqsfr6z/HdCx7LqT9M7JktGob8WNgj8nFB4TbGNE4Cog==}

  '@types/node@20.19.6':
    resolution: {integrity: sha512-uYssdp9z5zH5GQ0L4zEJ2ZuavYsJwkozjiUzCRfGtaaQcyjAMJ34aP8idv61QlqTozu6kudyr6JMq9Chf09dfA==}

  '@types/node@22.15.32':
    resolution: {integrity: sha512-3jigKqgSjsH6gYZv2nEsqdXfZqIFGAV36XYYjf9KGZ3PSG+IhLecqPnI310RvjutyMwifE2hhhNEklOUrvx/wA==}

  '@types/node@24.0.3':
    resolution: {integrity: sha512-R4I/kzCYAdRLzfiCabn9hxWfbuHS573x+r0dJMkkzThEa7pbrcDWK+9zu3e7aBOouf+rQAciqPFMnxwr0aWgKg==}

  '@types/node@24.0.4':
    resolution: {integrity: sha512-ulyqAkrhnuNq9pB76DRBTkcS6YsmDALy6Ua63V8OhrOBgbcYt6IOdzpw5P1+dyRIyMerzLkeYWBeOXPpA9GMAA==}

  '@types/prompts@2.4.9':
    resolution: {integrity: sha512-qTxFi6Buiu8+50/+3DGIWLHM6QuWsEKugJnnP6iv2Mc4ncxE4A/OJkjuVOA+5X0X1S/nq5VJRa8Lu+nwcvbrKA==}

  '@types/prop-types@15.7.15':
    resolution: {integrity: sha512-F6bEyamV9jKGAFBEmlQnesRPGOQqS2+Uwi0Em15xenOxHaf2hv6L8YCVn3rPdPJOiJfPiCnLIRyvwVaqMY3MIw==}

  '@types/ps-tree@1.1.6':
    resolution: {integrity: sha512-PtrlVaOaI44/3pl3cvnlK+GxOM3re2526TJvPvh7W+keHIXdV4TE0ylpPBAcvFQCbGitaTXwL9u+RF7qtVeazQ==}

  '@types/qs@6.14.0':
    resolution: {integrity: sha512-eOunJqu0K1923aExK6y8p6fsihYEn/BYuQ4g0CxAAgFc4b/ZLN4CrsRZ55srTdqoiLzU2B2evC+apEIxprEzkQ==}

  '@types/range-parser@1.2.7':
    resolution: {integrity: sha512-hKormJbkJqzQGhziax5PItDUTMAM9uE2XXQmM37dyd4hVM+5aVl7oVxMVUiVQn2oCQFN/LKCZdvSM0pFRqbSmQ==}

  '@types/react-dom@18.3.7':
    resolution: {integrity: sha512-MEe3UeoENYVFXzoXEWsvcpg6ZvlrFNlOQ7EOsvhI3CfAXwzPfO8Qwuxd40nepsYKqyyVQnTdEfv68q91yLcKrQ==}
    peerDependencies:
      '@types/react': ^18.0.0

  '@types/react-dom@19.1.6':
    resolution: {integrity: sha512-4hOiT/dwO8Ko0gV1m/TJZYk3y0KBnY9vzDh7W+DH17b2HFSOGgdj33dhihPeuy3l0q23+4e+hoXHV6hCC4dCXw==}
    peerDependencies:
      '@types/react': ^19.0.0

  '@types/react@18.3.23':
    resolution: {integrity: sha512-/LDXMQh55EzZQ0uVAZmKKhfENivEvWz6E+EYzh+/MCjMhNsotd+ZHhBGIjFDTi6+fz0OhQQQLbTgdQIxxCsC0w==}

  '@types/react@19.1.8':
    resolution: {integrity: sha512-AwAfQ2Wa5bCx9WP8nZL2uMZWod7J7/JSplxbTmBQ5ms6QpqNYm672H0Vu9ZVKVngQ+ii4R/byguVEUZQyeg44g==}

  '@types/retry@0.12.2':
    resolution: {integrity: sha512-XISRgDJ2Tc5q4TRqvgJtzsRkFYNJzZrhTdtMoGVBttwzzQJkPnS3WWTFc7kuDRoPtPakl+T+OfdEUjYJj7Jbow==}

  '@types/send@0.17.5':
    resolution: {integrity: sha512-z6F2D3cOStZvuk2SaP6YrwkNO65iTZcwA2ZkSABegdkAh/lf+Aa/YQndZVfmEXT5vgAp6zv06VQ3ejSVjAny4w==}

  '@types/serve-static@1.15.8':
    resolution: {integrity: sha512-roei0UY3LhpOJvjbIP6ZZFngyLKl5dskOtDhxY5THRSpO+ZI+nzJ+m5yUMzGrp89YRa7lvknKkMYjqQFGwA7Sg==}

  '@types/which@3.0.4':
    resolution: {integrity: sha512-liyfuo/106JdlgSchJzXEQCVArk0CvevqPote8F8HgWgJ3dRCcTHgJIsLDuee0kxk/mhbInzIZk3QWSZJ8R+2w==}

  '@types/ws@8.18.1':
    resolution: {integrity: sha512-ThVF6DCVhA8kUGy+aazFQ4kXQ7E1Ty7A3ypFOe0IcJV8O/M511G99AW24irKrW56Wt44yG9+ij8FaqoBGkuBXg==}

  '@vitejs/plugin-react@4.5.2':
    resolution: {integrity: sha512-QNVT3/Lxx99nMQWJWF7K4N6apUEuT0KlZA3mx/mVaoGj3smm/8rc8ezz15J1pcbcjDK0V15rpHetVfya08r76Q==}
    engines: {node: ^14.18.0 || >=16.0.0}
    peerDependencies:
      vite: ^4.2.0 || ^5.0.0 || ^6.0.0 || ^7.0.0-beta.0

  '@vitest/expect@1.6.1':
    resolution: {integrity: sha512-jXL+9+ZNIJKruofqXuuTClf44eSpcHlgj3CiuNihUF3Ioujtmc0zIa3UJOW5RjDK1YLBJZnWBlPuqhYycLioog==}

  '@vitest/expect@3.2.4':
    resolution: {integrity: sha512-Io0yyORnB6sikFlt8QW5K7slY4OjqNX9jmJQ02QDda8lyM6B5oNgVWoSoKPac8/kgnCUzuHQKrSLtu/uOqqrig==}

  '@vitest/mocker@3.2.4':
    resolution: {integrity: sha512-46ryTE9RZO/rfDd7pEqFl7etuyzekzEhUbTW3BvmeO/BcCMEgq59BKhek3dXDWgAj4oMK6OZi+vRr1wPW6qjEQ==}
    peerDependencies:
      msw: ^2.4.9
      vite: ^5.0.0 || ^6.0.0 || ^7.0.0-0
    peerDependenciesMeta:
      msw:
        optional: true
      vite:
        optional: true

  '@vitest/pretty-format@3.1.1':
    resolution: {integrity: sha512-dg0CIzNx+hMMYfNmSqJlLSXEmnNhMswcn3sXO7Tpldr0LiGmg3eXdLLhwkv2ZqgHb/d5xg5F7ezNFRA1fA13yA==}

  '@vitest/pretty-format@3.2.4':
    resolution: {integrity: sha512-IVNZik8IVRJRTr9fxlitMKeJeXFFFN0JaB9PHPGQ8NKQbGpfjlTx9zO4RefN8gp7eqjNy8nyK3NZmBzOPeIxtA==}

  '@vitest/runner@1.6.1':
    resolution: {integrity: sha512-3nSnYXkVkf3mXFfE7vVyPmi3Sazhb/2cfZGGs0JRzFsPFvAMBEcrweV1V1GsrstdXeKCTXlJbvnQwGWgEIHmOA==}

  '@vitest/runner@3.2.4':
    resolution: {integrity: sha512-oukfKT9Mk41LreEW09vt45f8wx7DordoWUZMYdY/cyAk7w5TWkTRCNZYF7sX7n2wB7jyGAl74OxgwhPgKaqDMQ==}

  '@vitest/snapshot@1.6.1':
    resolution: {integrity: sha512-WvidQuWAzU2p95u8GAKlRMqMyN1yOJkGHnx3M1PL9Raf7AQ1kwLKg04ADlCa3+OXUZE7BceOhVZiuWAbzCKcUQ==}

  '@vitest/snapshot@3.2.4':
    resolution: {integrity: sha512-dEYtS7qQP2CjU27QBC5oUOxLE/v5eLkGqPE0ZKEIDGMs4vKWe7IjgLOeauHsR0D5YuuycGRO5oSRXnwnmA78fQ==}

  '@vitest/spy@1.6.1':
    resolution: {integrity: sha512-MGcMmpGkZebsMZhbQKkAf9CX5zGvjkBTqf8Zx3ApYWXr3wG+QvEu2eXWfnIIWYSJExIp4V9FCKDEeygzkYrXMw==}

  '@vitest/spy@3.2.4':
    resolution: {integrity: sha512-vAfasCOe6AIK70iP5UD11Ac4siNUNJ9i/9PZ3NKx07sG6sUxeag1LWdNrMWeKKYBLlzuK+Gn65Yd5nyL6ds+nw==}

  '@vitest/ui@3.1.1':
    resolution: {integrity: sha512-2HpiRIYg3dlvAJBV9RtsVswFgUSJK4Sv7QhpxoP0eBGkYwzGIKP34PjaV00AULQi9Ovl6LGyZfsetxDWY5BQdQ==}
    peerDependencies:
      vitest: 3.1.1

  '@vitest/utils@1.6.1':
    resolution: {integrity: sha512-jOrrUvXM4Av9ZWiG1EajNto0u96kWAhJ1LmPmJhXXQx/32MecEKd10pOLYgS2BQx1TgkGhloPU1ArDW2vvaY6g==}

  '@vitest/utils@3.1.1':
    resolution: {integrity: sha512-1XIjflyaU2k3HMArJ50bwSh3wKWPD6Q47wz/NUSmRV0zNywPc4w79ARjg/i/aNINHwA+mIALhUVqD9/aUvZNgg==}

  '@vitest/utils@3.2.4':
    resolution: {integrity: sha512-fB2V0JFrQSMsCo9HiSq3Ezpdv4iYaXRG1Sx8edX3MwxfyNn83mKiGzOcH+Fkxt4MHxr3y42fQi1oeAInqgX2QA==}

  '@volar/language-core@2.4.14':
    resolution: {integrity: sha512-X6beusV0DvuVseaOEy7GoagS4rYHgDHnTrdOj5jeUb49fW5ceQyP9Ej5rBhqgz2wJggl+2fDbbojq1XKaxDi6w==}

  '@volar/source-map@2.4.14':
    resolution: {integrity: sha512-5TeKKMh7Sfxo8021cJfmBzcjfY1SsXsPMMjMvjY7ivesdnybqqS+GxGAoXHAOUawQTwtdUxgP65Im+dEmvWtYQ==}

  '@volar/typescript@2.4.14':
    resolution: {integrity: sha512-p8Z6f/bZM3/HyCdRNFZOEEzts51uV8WHeN8Tnfnm2EBv6FDB2TQLzfVx7aJvnl8ofKAOnS64B2O8bImBFaauRw==}

  '@vue/compiler-core@3.5.17':
    resolution: {integrity: sha512-Xe+AittLbAyV0pabcN7cP7/BenRBNcteM4aSDCtRvGw0d9OL+HG1u/XHLY/kt1q4fyMeZYXyIYrsHuPSiDPosA==}

  '@vue/compiler-dom@3.5.17':
    resolution: {integrity: sha512-+2UgfLKoaNLhgfhV5Ihnk6wB4ljyW1/7wUIog2puUqajiC29Lp5R/IKDdkebh9jTbTogTbsgB+OY9cEWzG95JQ==}

  '@vue/compiler-vue2@2.7.16':
    resolution: {integrity: sha512-qYC3Psj9S/mfu9uVi5WvNZIzq+xnXMhOwbTFKKDD7b1lhpnn71jXSFdTQ+WsIEk0ONCd7VV2IMm7ONl6tbQ86A==}

  '@vue/language-core@2.2.0':
    resolution: {integrity: sha512-O1ZZFaaBGkKbsRfnVH1ifOK1/1BUkyK+3SQsfnh6PmMmD4qJcTU8godCeA96jjDRTL6zgnK7YzCHfaUlH2r0Mw==}
    peerDependencies:
      typescript: '*'
    peerDependenciesMeta:
      typescript:
        optional: true

  '@vue/shared@3.5.17':
    resolution: {integrity: sha512-CabR+UN630VnsJO/jHWYBC1YVXyMq94KKp6iF5MQgZJs5I8cmjw6oVMO1oDbtBkENSHSSn/UadWlW/OAgdmKrg==}

  accepts@2.0.0:
    resolution: {integrity: sha512-5cvg6CtKwfgdmVqY1WIiXKc3Q1bkRqGLi+2W/6ao+6Y7gu/RCwRuAhGEzh5B4KlszSuTLgZYuqFqo5bImjNKng==}
    engines: {node: '>= 0.6'}

  acorn-walk@8.3.2:
    resolution: {integrity: sha512-cjkyv4OtNCIeqhHrfS81QWXoCBPExR/J62oyEqepVw8WaQeSqpW2uhuLPh1m9eWhDuOo/jUXVTlifvesOWp/4A==}
    engines: {node: '>=0.4.0'}

  acorn@8.14.0:
    resolution: {integrity: sha512-cl669nCJTZBsL97OF4kUQm5g5hC2uihk0NxY3WENAC0TYdILVkAyHymAntgxGkl7K+t0cXIrH5siy5S4XkFycA==}
    engines: {node: '>=0.4.0'}
    hasBin: true

  acorn@8.15.0:
    resolution: {integrity: sha512-NZyJarBfL7nWwIq+FDL6Zp/yHEhePMNnnJ0y3qfieCrmNvYct8uvtiV41UvlSe6apAfk0fY1FbWx+NwfmpvtTg==}
    engines: {node: '>=0.4.0'}
    hasBin: true

  ai@4.3.17:
    resolution: {integrity: sha512-uWqIQ94Nb1GTYtYElGHegJMOzv3r2mCKNFlKrqkft9xrfvIahTI5OdcnD5U9612RFGuUNGmSDTO1/YRNFXobaQ==}
    engines: {node: '>=18'}
    peerDependencies:
      react: ^19.0.0
      zod: ^3.23.8
    peerDependenciesMeta:
      react:
        optional: true

  ajv-draft-04@1.0.0:
    resolution: {integrity: sha512-mv00Te6nmYbRp5DCwclxtt7yV/joXJPGS7nM+97GdxvuttCOfgI3K4U25zboyeX0O+myI8ERluxQe5wljMmVIw==}
    peerDependencies:
      ajv: ^8.5.0
    peerDependenciesMeta:
      ajv:
        optional: true

  ajv-formats@3.0.1:
    resolution: {integrity: sha512-8iUql50EUR+uUcdRQ3HDqa6EVyo3docL8g5WJ3FNcWmu62IbkGUue/pEyLBW8VGKKucTPgqeks4fIU1DA4yowQ==}
    peerDependencies:
      ajv: ^8.0.0
    peerDependenciesMeta:
      ajv:
        optional: true

  ajv@8.12.0:
    resolution: {integrity: sha512-sRu1kpcO9yLtYxBKvqfTeh9KzZEwO3STyX1HT+4CaDzC6HpTGYhIhPIzj9XuKU7KYDwnaeh5hcOwjy1QuJzBPA==}

  ajv@8.13.0:
    resolution: {integrity: sha512-PRA911Blj99jR5RMeTunVbNXMF6Lp4vZXnk5GQjcnUWUTsrXtekg/pnmFFI2u/I36Y/2bITGS30GZCXei6uNkA==}

  alien-signals@0.4.14:
    resolution: {integrity: sha512-itUAVzhczTmP2U5yX67xVpsbbOiquusbWVyA9N+sy6+r6YVbFkahXvNCeEPWEOMhwDYwbVbGHFkVL03N9I5g+Q==}

  ansi-regex@5.0.1:
    resolution: {integrity: sha512-quJQXlTSUGL2LH9SUXo8VwsY4soanhgo6LNSm84E1LBcE8s3O0wpdiRzyR9z/ZZJMlMWv37qOOb9pdJlMUEKFQ==}
    engines: {node: '>=8'}

  ansi-regex@6.1.0:
    resolution: {integrity: sha512-7HSX4QQb4CspciLpVFwyRe79O3xsIZDDLER21kERQ71oaPodF8jL725AgJMFAYbooIqolJoRLuM81SpeUkpkvA==}
    engines: {node: '>=12'}

  ansi-styles@4.3.0:
    resolution: {integrity: sha512-zbB9rCJAT1rbjiVDb2hqKFHNYLxgtk8NURxZ3IZwD3F6NtxbXZQCnnSi1Lkx+IDohdPlFp222wVALIheZJQSEg==}
    engines: {node: '>=8'}

  ansi-styles@5.2.0:
    resolution: {integrity: sha512-Cxwpt2SfTzTtXcfOlzGEee8O+c+MmUgGrNiBcXnuWxuFJHe6a5Hz7qwhwe5OgaSYI0IJvkLqWX1ASG+cJOkEiA==}
    engines: {node: '>=10'}

  ansi-styles@6.2.1:
    resolution: {integrity: sha512-bN798gFfQX+viw3R7yrGWRqnrN2oRkEkUjjl4JNn4E8GxxbjtG3FbrEIIY3l8/hrwUwIeCZvi4QuOTP4MErVug==}
    engines: {node: '>=12'}

  any-promise@1.3.0:
    resolution: {integrity: sha512-7UvmKalWRt1wgjL1RrGxoSJW/0QZFIegpeGvZG9kjp8vrRu55XTHbwnqq2GpXm9uLbcuhxm3IqX9OB4MZR1b2A==}

  argparse@1.0.10:
    resolution: {integrity: sha512-o5Roy6tNG4SL/FOkCAN6RzjiakZS25RLYFrcMttJqbdd8BWrnA+fGz57iN5Pb06pvBGvl5gQ0B48dJlslXvoTg==}

  aria-query@5.3.2:
    resolution: {integrity: sha512-COROpnaoap1E2F000S62r6A60uHZnmlvomhfyT2DlTcrY1OrBKn2UhH7qn5wTC9zMvD0AY7csdPSNwKP+7WiQw==}
    engines: {node: '>= 0.4'}

  as-table@1.0.55:
    resolution: {integrity: sha512-xvsWESUJn0JN421Xb9MQw6AsMHRCUknCe0Wjlxvjud80mU4E6hQf1A6NzQKcYNmYw62MfzEtXc+badstZP3JpQ==}

  asn1js@3.0.6:
    resolution: {integrity: sha512-UOCGPYbl0tv8+006qks/dTgV9ajs97X2p0FAbyS2iyCRrmLSRolDaHdp+v/CLgnzHc3fVB+CwYiUmei7ndFcgA==}
    engines: {node: '>=12.0.0'}

  assertion-error@1.1.0:
    resolution: {integrity: sha512-jgsaNduz+ndvGyFt3uSuWqvy4lCnIJiovtouQN5JZHOKCS2QuhEdbcQHFhVksz2N2U9hXJo8odG7ETyWlEeuDw==}

  assertion-error@2.0.1:
    resolution: {integrity: sha512-Izi8RQcffqCeNVgFigKli1ssklIbpHnCYc6AknXGYoB6grJqyeby7jv12JUQgmTAnIDnbck1uxksT4dzN3PWBA==}
    engines: {node: '>=12'}

  axobject-query@4.1.0:
    resolution: {integrity: sha512-qIj0G9wZbMGNLjLmg1PT6v2mE9AH2zlnADJD/2tC6E00hgmhUOfEB6greHPAfLRSufHqROIUTkw6E+M3lH0PTQ==}
    engines: {node: '>= 0.4'}

  balanced-match@1.0.2:
    resolution: {integrity: sha512-3oSeUO0TMV67hN1AmbXsK4yaqU7tjiHlbxRDZOpH0KW9+CeX4bRAaX0Anxt0tx2MrpRpWwQaPwIlISEJhYU5Pw==}

  base64-js@1.5.1:
    resolution: {integrity: sha512-AKpaYlHn8t4SVbOHCy+b5+KKgvR4vrsD8vbvrbiQJps7fKDTkjkDry6ji0rUJjC0kzbNePLwzxq8iypo41qeWA==}

  better-auth@1.2.10:
    resolution: {integrity: sha512-nEj1RG4DdLUuJiV5CR93ORyPCptGRBwksaPPCkUtGo9ka+UIlTpaiKoTaTqVLLYlqwX4bOj9tJ32oBNdf2G3Kg==}

  better-call@1.0.9:
    resolution: {integrity: sha512-Qfm0gjk0XQz0oI7qvTK1hbqTsBY4xV2hsHAxF8LZfUYl3RaECCIifXuVqtPpZJWvlCCMlQSvkvhhyuApGUba6g==}

  better-sqlite3@11.10.0:
    resolution: {integrity: sha512-EwhOpyXiOEL/lKzHz9AW1msWFNzGc/z+LzeB3/jnFJpxu+th2yqvzsSWas1v9jgs9+xiXJcD5A8CJxAG2TaghQ==}

  bindings@1.5.0:
    resolution: {integrity: sha512-p2q/t/mhvuOj/UeLlV6566GD/guowlr0hHxClI0W9m7MWYkL1F0hLo+0Aexs9HSPCtR1SXQ0TD3MMKrXZajbiQ==}

  birpc@0.2.14:
    resolution: {integrity: sha512-37FHE8rqsYM5JEKCnXFyHpBCzvgHEExwVVTq+nUmloInU7l8ezD1TpOhKpS8oe1DTYFqEK27rFZVKG43oTqXRA==}

  bl@4.1.0:
    resolution: {integrity: sha512-1W07cM9gS6DcLperZfFSj+bWLtaPGSOHWhPiGzXmvVJbRLdG82sH/Kn8EtW1VqWVA54AKf2h5k5BbnIbwF3h6w==}

  blake3-wasm@2.1.5:
    resolution: {integrity: sha512-F1+K8EbfOZE49dtoPtmxUQrpXaBIl3ICvasLh+nJta0xkz+9kF/7uet9fLnwKqhDrmj6g+6K3Tw9yQPUg2ka5g==}

  body-parser@2.2.0:
    resolution: {integrity: sha512-02qvAaxv8tp7fBa/mw1ga98OGm+eCbqzJOKoRt70sLmfEEi+jyBYVTDGfCL/k06/4EMk/z01gCe7HoCH/f2LTg==}
    engines: {node: '>=18'}

  brace-expansion@1.1.12:
    resolution: {integrity: sha512-9T9UjW3r0UW5c1Q7GTwllptXwhvYmEzFhzMfZ9H7FQWt+uZePjZPjBP/W1ZEyZ1twGWom5/56TF4lPcqjnDHcg==}

  brace-expansion@2.0.2:
    resolution: {integrity: sha512-Jt0vHyM+jmUBqojB7E1NIYadt0vI0Qxjxd2TErW94wDz+E2LAm5vKMXXwg6ZZBTHPuUlDgQHKXvjGBdfcF1ZDQ==}

  braces@3.0.3:
    resolution: {integrity: sha512-yQbXgO/OSZVD2IsiLlro+7Hf6Q18EJrKSEsdoMzKePKXct3gvD8oLcOQdIzGupr5Fj+EDe8gO/lxc1BzfMpxvA==}
    engines: {node: '>=8'}

  browserslist@4.25.0:
    resolution: {integrity: sha512-PJ8gYKeS5e/whHBh8xrwYK+dAvEj7JXtz6uTucnMRB8OiGTsKccFekoRrjajPBHV8oOY+2tI4uxeceSimKwMFA==}
    engines: {node: ^6 || ^7 || ^8 || ^9 || ^10 || ^11 || ^12 || >=13.7}
    hasBin: true

  buffer-from@1.1.2:
    resolution: {integrity: sha512-E+XQCRwSbaaiChtv6k6Dwgc+bx+Bs6vuKJHHl5kox/BaKbhiXzqQOwK4cO22yElGp2OCmjwVhT3HmxgyPGnJfQ==}

  buffer@5.7.1:
    resolution: {integrity: sha512-EHcyIPBQ4BSGlvjB16k5KgAJ27CIsHY/2JBmCRReo48y9rQ3MaUzWX3KVlBa4U7MyX02HdVj0K7C3WaB3ju7FQ==}

  bundle-require@5.1.0:
    resolution: {integrity: sha512-3WrrOuZiyaaZPWiEt4G3+IffISVC9HYlWueJEBWED4ZH4aIAC2PnkdnuRrR94M+w6yGWn4AglWtJtBI8YqvgoA==}
    engines: {node: ^12.20.0 || ^14.13.1 || >=16.0.0}
    peerDependencies:
      esbuild: '>=0.18'

  bytes@3.1.2:
    resolution: {integrity: sha512-/Nf7TyzTx6S3yRJObOAV7956r8cr2+Oj8AC5dt8wSP3BQAoeX58NoHyCU8P8zGkNXStjTSi6fzO6F0pBdcYbEg==}
    engines: {node: '>= 0.8'}

  cac@6.7.14:
    resolution: {integrity: sha512-b6Ilus+c3RrdDk+JhLKUAQfzzgLEPy6wcXqS7f/xe1EETvsDP6GORG7SFuOs6cID5YkqchW/LXZbX5bc8j7ZcQ==}
    engines: {node: '>=8'}

  call-bind-apply-helpers@1.0.2:
    resolution: {integrity: sha512-Sp1ablJ0ivDkSzjcaJdxEunN5/XvksFJ2sMBFfq6x0ryhQV/2b/KwFe21cMpmHtPOSij8K99/wSfoEuTObmuMQ==}
    engines: {node: '>= 0.4'}

  call-bound@1.0.4:
    resolution: {integrity: sha512-+ys997U96po4Kx/ABpBCqhA9EuxJaQWDQg7295H4hBphv3IZg0boBKuwYpt4YXp6MZ5AmZQnU/tyMTlRpaSejg==}
    engines: {node: '>= 0.4'}

  caniuse-lite@1.0.30001723:
    resolution: {integrity: sha512-1R/elMjtehrFejxwmexeXAtae5UO9iSyFn6G/I806CYC/BLyyBk1EPhrKBkWhy6wM6Xnm47dSJQec+tLJ39WHw==}

  cbor-extract@2.2.0:
    resolution: {integrity: sha512-Ig1zM66BjLfTXpNgKpvBePq271BPOvu8MR0Jl080yG7Jsl+wAZunfrwiwA+9ruzm/WEdIV5QF/bjDZTqyAIVHA==}
    hasBin: true

  cbor-x@1.6.0:
    resolution: {integrity: sha512-0kareyRwHSkL6ws5VXHEf8uY1liitysCVJjlmhaLG+IXLqhSaOO+t63coaso7yjwEzWZzLy8fJo06gZDVQM9Qg==}

  chai@4.5.0:
    resolution: {integrity: sha512-RITGBfijLkBddZvnn8jdqoTypxvqbOLYQkGGxXzeFjVHvudaPw0HNFD9x928/eUwYWd2dPCugVqspGALTZZQKw==}
    engines: {node: '>=4'}

  chai@5.2.0:
    resolution: {integrity: sha512-mCuXncKXk5iCLhfhwTc0izo0gtEmpz5CtG2y8GiOINBlMVS6v8TMRc5TaLWKS6692m9+dVVfzgeVxR5UxWHTYw==}
    engines: {node: '>=12'}

  chalk@4.1.2:
    resolution: {integrity: sha512-oKnbhFyRIXpUuez8iBMmyEa4nbj4IOQyuhc/wy9kY7/WVPcwIO9VA668Pu8RkO7+0G76SLROeyw9CpQ061i4mA==}
    engines: {node: '>=10'}

  chalk@5.4.1:
    resolution: {integrity: sha512-zgVZuo2WcZgfUEmsn6eO3kINexW8RAE4maiQ8QNs8CtpPCSyMiYsULR3HQYkm3w8FIA3SberyMJMSldGsW+U3w==}
    engines: {node: ^12.17.0 || ^14.13 || >=16.0.0}

  check-error@1.0.3:
    resolution: {integrity: sha512-iKEoDYaRmd1mxM90a2OEfWhjsjPpYPuQ+lMYsoxB126+t8fw7ySEO48nmDg5COTjxDI65/Y2OWpeEHk3ZOe8zg==}

  check-error@2.1.1:
    resolution: {integrity: sha512-OAlb+T7V4Op9OwdkjmguYRqncdlx5JiofwOAUkmTF+jNdHwzTaTs4sRAGpzLF3oOz5xAyDGrPgeIDFQmDOTiJw==}
    engines: {node: '>= 16'}

  chokidar@4.0.3:
    resolution: {integrity: sha512-Qgzu8kfBvo+cA4962jnP1KkS6Dop5NS6g7R5LFYJr4b8Ub94PPQXUksCw9PvXoeXPRRddRNC5C1JQUR2SMGtnA==}
    engines: {node: '>= 14.16.0'}

  chownr@1.1.4:
    resolution: {integrity: sha512-jJ0bqzaylmJtVnNgzTeSOs8DPavpbYgEr/b0YL8/2GO3xJEhInFmhKMUnEJQjZumK7KXGFhUy89PrsJWlakBVg==}

  cjs-module-lexer@1.4.3:
    resolution: {integrity: sha512-9z8TZaGM1pfswYeXrUpzPrkx8UnWYdhJclsiYMm6x/w5+nN+8Tf/LnAgfLGQCm59qAOxU8WwHEq2vNwF6i4j+Q==}

  cliui@8.0.1:
    resolution: {integrity: sha512-BSeNnyus75C4//NQ9gQt1/csTXyo/8Sb+afLAkzAptFuMsod9HFokGNudZpi/oQV73hnVK+sR+5PVRMd+Dr7YQ==}
    engines: {node: '>=12'}

  clsx@2.1.1:
    resolution: {integrity: sha512-eYm0QWBtUrBWZWG0d386OGAw16Z995PiOVo2B7bjWSbHedGl5e0ZWaq65kOGgUSNesEIDkB9ISbTg/JK9dhCZA==}
    engines: {node: '>=6'}

  cluster-key-slot@1.1.2:
    resolution: {integrity: sha512-RMr0FhtfXemyinomL4hrWcYJxmX6deFdCxpJzhDttxgO1+bcCnkk+9drydLVDmAMG7NE6aN/fl4F7ucU/90gAA==}
    engines: {node: '>=0.10.0'}

  color-convert@2.0.1:
    resolution: {integrity: sha512-RRECPsj7iu/xb5oKYcsFHSppFNnsj/52OVTRKb4zP5onXwVF3zVmmToNcOfGC+CRDpfK/U584fMg38ZHCaElKQ==}
    engines: {node: '>=7.0.0'}

  color-name@1.1.4:
    resolution: {integrity: sha512-dOy+3AuW3a2wNbZHIuMZpTcgjGuLU/uBL/ubcZF9OXbDo8ff4O8yVp5Bf0efS8uEoYo5q4Fx7dY9OgQGXgAsQA==}

  color-string@1.9.1:
    resolution: {integrity: sha512-shrVawQFojnZv6xM40anx4CkoDP+fZsw/ZerEMsW/pyzsRbElpsL/DBVW7q3ExxwusdNXI3lXpuhEZkzs8p5Eg==}

  color@4.2.3:
    resolution: {integrity: sha512-1rXeuUUiGGrykh+CeBdu5Ie7OJwinCgQY0bc7GCRxy5xVHy+moaqkpL/jqQq0MtQOeYcrqEz4abc5f0KtU7W4A==}
    engines: {node: '>=12.5.0'}

  commander@4.1.1:
    resolution: {integrity: sha512-NOKm8xhkzAjzFx8B2v5OAHT+u5pRQc2UCa2Vq9jYL/31o2wi9mxBA7LIFs3sV5VSC49z6pEhfbMULvShKj26WA==}
    engines: {node: '>= 6'}

  compare-versions@6.1.1:
    resolution: {integrity: sha512-4hm4VPpIecmlg59CHXnRDnqGplJFrbLG4aFEl5vl6cK1u76ws3LLvX7ikFnTDl5vo39sjWD6AaDPYodJp/NNHg==}

  concat-map@0.0.1:
    resolution: {integrity: sha512-/Srv4dswyQNBfohGpz9o6Yb3Gz3SrUDqBH5rTuhGR7ahtlbYKnVxw2bCFMRljaA7EXHaXZ8wsHdodFvbkhKmqg==}

  concurrently@8.2.2:
    resolution: {integrity: sha512-1dP4gpXFhei8IOtlXRE/T/4H88ElHgTiUzh71YUmtjTEHMSRS2Z/fgOxHSxxusGHogsRfxNq1vyAwxSC+EVyDg==}
    engines: {node: ^14.13.0 || >=16.0.0}
    hasBin: true

  confbox@0.1.8:
    resolution: {integrity: sha512-RMtmw0iFkeR4YV+fUOSucriAQNb9g8zFR52MWCtl+cCZOFRNL6zeB395vPzFhEjjn4fMxXudmELnl/KF/WrK6w==}

  confbox@0.2.2:
    resolution: {integrity: sha512-1NB+BKqhtNipMsov4xI/NnhCKp9XG9NamYp5PVm9klAT0fsrNPjaFICsCFhNhwZJKNh7zB/3q8qXz0E9oaMNtQ==}

  consola@3.4.2:
    resolution: {integrity: sha512-5IKcdX0nnYavi6G7TtOhwkYzyjfJlatbjMjuLSfE2kYT5pMDOilZ4OvMhi637CcDICTmz3wARPoyhqyX1Y+XvA==}
    engines: {node: ^14.18.0 || >=16.10.0}

  content-disposition@1.0.0:
    resolution: {integrity: sha512-Au9nRL8VNUut/XSzbQA38+M78dzP4D+eqg3gfJHMIHHYa3bg067xj1KxMUWj+VULbiZMowKngFFbKczUrNJ1mg==}
    engines: {node: '>= 0.6'}

  content-security-policy-builder@2.3.0:
    resolution: {integrity: sha512-qmdEmn1M+WpadIeBLKr9Em8VJSCjtRINCSbYsyJHQ4liTwCmrLzIRpJdJpoVDnsvWUrR5iblYhQJqA4b4Hs/iw==}
    engines: {node: '>=18.0.0'}

  content-security-policy-parser@0.6.0:
    resolution: {integrity: sha512-wejtC/p+HLNQ7uaWgg1o3CKHhE8QXC9fJ2GCY0X82L5HUNtZSq1dmUvNSHHEb6R7LS02fpmRBq/vP8i4/+9KCg==}
    engines: {node: '>=18.0.0'}

  content-type@1.0.5:
    resolution: {integrity: sha512-nTjqfcBFEipKdXCv4YDQWCfmcLZKm81ldF0pAopTvyrFGVbcR6P/VAAd5G7N+0tTr8QqiU0tFadD6FK4NtJwOA==}
    engines: {node: '>= 0.6'}

  convert-source-map@2.0.0:
    resolution: {integrity: sha512-Kvp459HrV2FEJ1CAsi1Ku+MY3kasH19TFykTz2xWmMeq6bk2NU3XXvfJ+Q61m0xktWwt+1HSYf3JZsTms3aRJg==}

  cookie-signature@1.2.2:
    resolution: {integrity: sha512-D76uU73ulSXrD1UXF4KE2TMxVVwhsnCgfAyTg9k8P6KGZjlXKrOLe4dJQKI3Bxi5wjesZoFXJWElNWBjPZMbhg==}
    engines: {node: '>=6.6.0'}

  cookie@0.5.0:
    resolution: {integrity: sha512-YZ3GUyn/o8gfKJlnlX7g7xq4gyO6OSuhGPKaaGssGB2qgDUS0gPgtTvoyZLTt9Ab6dC4hfc9dV5arkvc/OCmrw==}
    engines: {node: '>= 0.6'}

  cookie@0.7.2:
    resolution: {integrity: sha512-yki5XnKuf750l50uGTllt6kKILY4nQ1eNIQatoXEByZ5dWgnKqbnqmTrBE5B4N7lrMJKQ2ytWMiTO2o0v6Ew/w==}
    engines: {node: '>= 0.6'}

  cookie@1.0.2:
    resolution: {integrity: sha512-9Kr/j4O16ISv8zBBhJoi4bXOYNTkFLOqSL3UDB0njXxCXNezjeyVrJyGOWtgfs/q2km1gwBcfH8q1yEGoMYunA==}
    engines: {node: '>=18'}

  cross-spawn@7.0.6:
    resolution: {integrity: sha512-uV2QOWP2nWzsy2aMp8aRibhi9dlzF5Hgh5SHaB9OiTGEyDTiJJyx0uy51QXdyWbtAHNua4XJzUKca3OzKUd3vA==}
    engines: {node: '>= 8'}

  csstype@3.1.3:
    resolution: {integrity: sha512-M1uQkMl8rQK/szD0LNhtqxIPLpimGm8sOBwU7lLnCpSbTyY3yeU1Vc7l4KT5zT4s/yOxHH5O7tIuuLOCnLADRw==}

  data-uri-to-buffer@2.0.2:
    resolution: {integrity: sha512-ND9qDTLc6diwj+Xe5cdAgVTbLVdXbtxTJRXRhli8Mowuaan+0EJOtdqJ0QCHNSSPyoXGx9HX2/VMnKeC34AChA==}

  data-uri-to-buffer@4.0.1:
    resolution: {integrity: sha512-0R9ikRb668HB7QDxT1vkpuUBtqc53YyAwMwGeUFKRojY/NWKvdZ+9UYtRfGmhqNbRkTSVpMbmyhXipFFv2cb/A==}
    engines: {node: '>= 12'}

  date-fns@2.30.0:
    resolution: {integrity: sha512-fnULvOpxnC5/Vg3NCiWelDsLiUc9bRwAPs/+LfTLNvetFCtCTN+yQz15C/fs4AwX1R9K5GLtLfn8QW+dWisaAw==}
    engines: {node: '>=0.11'}

  de-indent@1.0.2:
    resolution: {integrity: sha512-e/1zu3xH5MQryN2zdVaF0OrdNLUbvWxzMbi+iNA6Bky7l1RoP8a2fIbRocyHclXt/arDrrR6lL3TqFD9pMQTsg==}

  debug@4.4.1:
    resolution: {integrity: sha512-KcKCqiftBJcZr++7ykoDIEwSa3XWowTfNPo92BYxjXiyYEVrUQh2aLyhxBCwww+heortUFxEJYcRzosstTEBYQ==}
    engines: {node: '>=6.0'}
    peerDependencies:
      supports-color: '*'
    peerDependenciesMeta:
      supports-color:
        optional: true

  decompress-response@6.0.0:
    resolution: {integrity: sha512-aW35yZM6Bb/4oJlZncMH2LCoZtJXTRxES17vE3hoRiowU2kWHaJKFkSBDnDR+cm9J+9QhXmREyIfv0pji9ejCQ==}
    engines: {node: '>=10'}

  dedent@1.6.0:
    resolution: {integrity: sha512-F1Z+5UCFpmQUzJa11agbyPVMbpgT/qA3/SKyJ1jyBgm7dUcUEa8v9JwDkerSQXfakBwFljIxhOJqGkjUwZ9FSA==}
    peerDependencies:
      babel-plugin-macros: ^3.1.0
    peerDependenciesMeta:
      babel-plugin-macros:
        optional: true

  deep-eql@4.1.4:
    resolution: {integrity: sha512-SUwdGfqdKOwxCPeVYjwSyRpJ7Z+fhpwIAtmCUdZIWZ/YP5R9WAsyuSgpLVDi9bjWoN2LXHNss/dk3urXtdQxGg==}
    engines: {node: '>=6'}

  deep-eql@5.0.2:
    resolution: {integrity: sha512-h5k/5U50IJJFpzfL6nO9jaaumfjO/f2NjK/oYB2Djzm4p9L+3T9qWpZqZ2hAbLPuuYq9wrU08WQyBTL5GbPk5Q==}
    engines: {node: '>=6'}

  deep-extend@0.6.0:
    resolution: {integrity: sha512-LOHxIOaPYdHlJRtCQfDIVZtfw/ufM8+rVj649RIHzcm/vGwQRXFt6OPqIFWsm2XEMrNIEtWR64sY1LEKD2vAOA==}
    engines: {node: '>=4.0.0'}

  defu@6.1.4:
    resolution: {integrity: sha512-mEQCMmwJu317oSz8CwdIOdwf3xMif1ttiM8LTufzc3g6kR+9Pe236twL8j3IYT1F7GfRgGcW6MWxzZjLIkuHIg==}

  denque@2.1.0:
    resolution: {integrity: sha512-HVQE3AAb/pxF8fQAoiqpvg9i3evqug3hoiwakOyZAwJm+6vZehbkYXZ0l4JxS+I3QxM97v5aaRNhj8v5oBhekw==}
    engines: {node: '>=0.10'}

  depd@2.0.0:
    resolution: {integrity: sha512-g7nH6P6dyDioJogAAGprGpCtVImJhpPk/roCzdb3fIh61/s/nPsfR6onyMwkCAR/OlC3yBC0lESvUoQEAssIrw==}
    engines: {node: '>= 0.8'}

  dequal@2.0.3:
    resolution: {integrity: sha512-0je+qPKHEMohvfRTCEo3CrPG6cAzAYgmzKyxRiYSSDkS6eGJdyVJm7WaYA5ECaAD9wLB2T4EEeymA5aFVcYXCA==}
    engines: {node: '>=6'}

  detect-libc@2.0.4:
    resolution: {integrity: sha512-3UDv+G9CsCKO1WKMGw9fwq/SWJYbI0c5Y7LU1AXYoDdbhE2AHQ6N6Nb34sG8Fj7T5APy8qXDCKuuIHd1BR0tVA==}
    engines: {node: '>=8'}

  devalue@4.3.3:
    resolution: {integrity: sha512-UH8EL6H2ifcY8TbD2QsxwCC/pr5xSwPvv85LrLXVihmHVC3T3YqTCIwnR5ak0yO1KYqlxrPVOA/JVZJYPy2ATg==}

  diff-match-patch@1.0.5:
    resolution: {integrity: sha512-IayShXAgj/QMXgB0IWmKx+rOPuGMhqm5w6jvFxmVenXKIzRqTAAsbBPT3kWQeGANj3jGgvcvv4yK6SxqYmikgw==}

  diff-sequences@29.6.3:
    resolution: {integrity: sha512-EjePK1srD3P08o2j4f0ExnylqRs5B9tJjcp9t1krH2qRi8CCdsYfwe9JgSLurFBWwq4uOlipzfk5fHNvwFKr8Q==}
    engines: {node: ^14.15.0 || ^16.10.0 || >=18.0.0}

  dir-glob@3.0.1:
    resolution: {integrity: sha512-WkrWp9GR4KXfKGYzOLmTuGVi1UWFfws377n9cc55/tb6DuqyF6pcQ5AbiHEshaDpY9v6oaSr2XCDidGmMwdzIA==}
    engines: {node: '>=8'}

  drizzle-kit@0.31.2:
    resolution: {integrity: sha512-Z2Uqxvu4HNFzlDkG3NQ2BYpII8SlOMkpjsC5XFh9TsYP2nYhfVamVjQ8spiMFXH3vGOyUt1cQ5FZ1JSgl6+8QQ==}
    hasBin: true

  drizzle-orm@0.44.2:
    resolution: {integrity: sha512-zGAqBzWWkVSFjZpwPOrmCrgO++1kZ5H/rZ4qTGeGOe18iXGVJWf3WPfHOVwFIbmi8kHjfJstC6rJomzGx8g/dQ==}
    peerDependencies:
      '@aws-sdk/client-rds-data': '>=3'
      '@cloudflare/workers-types': '>=4'
      '@electric-sql/pglite': '>=0.2.0'
      '@libsql/client': '>=0.10.0'
      '@libsql/client-wasm': '>=0.10.0'
      '@neondatabase/serverless': '>=0.10.0'
      '@op-engineering/op-sqlite': '>=2'
      '@opentelemetry/api': ^1.4.1
      '@planetscale/database': '>=1.13'
      '@prisma/client': '*'
      '@tidbcloud/serverless': '*'
      '@types/better-sqlite3': '*'
      '@types/pg': '*'
      '@types/sql.js': '*'
      '@upstash/redis': '>=1.34.7'
      '@vercel/postgres': '>=0.8.0'
      '@xata.io/client': '*'
      better-sqlite3: '>=7'
      bun-types: '*'
      expo-sqlite: '>=14.0.0'
      gel: '>=2'
      knex: '*'
      kysely: '*'
      mysql2: '>=2'
      pg: '>=8'
      postgres: '>=3'
      prisma: '*'
      sql.js: '>=1'
      sqlite3: '>=5'
    peerDependenciesMeta:
      '@aws-sdk/client-rds-data':
        optional: true
      '@cloudflare/workers-types':
        optional: true
      '@electric-sql/pglite':
        optional: true
      '@libsql/client':
        optional: true
      '@libsql/client-wasm':
        optional: true
      '@neondatabase/serverless':
        optional: true
      '@op-engineering/op-sqlite':
        optional: true
      '@opentelemetry/api':
        optional: true
      '@planetscale/database':
        optional: true
      '@prisma/client':
        optional: true
      '@tidbcloud/serverless':
        optional: true
      '@types/better-sqlite3':
        optional: true
      '@types/pg':
        optional: true
      '@types/sql.js':
        optional: true
      '@upstash/redis':
        optional: true
      '@vercel/postgres':
        optional: true
      '@xata.io/client':
        optional: true
      better-sqlite3:
        optional: true
      bun-types:
        optional: true
      expo-sqlite:
        optional: true
      gel:
        optional: true
      knex:
        optional: true
      kysely:
        optional: true
      mysql2:
        optional: true
      pg:
        optional: true
      postgres:
        optional: true
      prisma:
        optional: true
      sql.js:
        optional: true
      sqlite3:
        optional: true

  dunder-proto@1.0.1:
    resolution: {integrity: sha512-KIN/nDJBQRcXw0MLVhZE9iQHmG68qAVIBg9CqmUYjmQIhgij9U5MFvrqkUL5FbtyyzZuOeOt0zdeRe4UY7ct+A==}
    engines: {node: '>= 0.4'}

  duplexer@0.1.2:
    resolution: {integrity: sha512-jtD6YG370ZCIi/9GTaJKQxWTZD045+4R4hTk/x1UyoqadyJ9x9CgSi1RlVDQF8U2sxLLSnFkCaMihqljHIWgMg==}

  eastasianwidth@0.2.0:
    resolution: {integrity: sha512-I88TYZWc9XiYHRQ4/3c5rjjfgkjhLyW2luGIheGERbNQ6OY7yTybanSpDXZa8y7VUP9YmDcYa+eyq4ca7iLqWA==}

  ee-first@1.1.1:
    resolution: {integrity: sha512-WMwm9LhRUo+WUaRN+vRuETqG89IgZphVSNkdFgeb6sS/E4OrDIN7t48CAewSHXc6C8lefD8KKfr5vY61brQlow==}

  electron-to-chromium@1.5.171:
    resolution: {integrity: sha512-scWpzXEJEMrGJa4Y6m/tVotb0WuvNmasv3wWVzUAeCgKU0ToFOhUW6Z+xWnRQANMYGxN4ngJXIThgBJOqzVPCQ==}

  elysia@1.3.5:
    resolution: {integrity: sha512-XVIKXlKFwUT7Sta8GY+wO5reD9I0rqAEtaz1Z71UgJb61csYt8Q3W9al8rtL5RgumuRR8e3DNdzlUN9GkC4KDw==}
    peerDependencies:
      exact-mirror: '>= 0.0.9'
      file-type: '>= 20.0.0'
      typescript: '>= 5.0.0'

  emoji-regex@8.0.0:
    resolution: {integrity: sha512-MSjYzcWNOA0ewAHpz0MxpYFvwg6yjy1NG3xteoqz644VCo/RPgnr1/GGt+ic3iJTzQ8Eu3TdM14SawnVUmGE6A==}

  emoji-regex@9.2.2:
    resolution: {integrity: sha512-L18DaJsXSUk2+42pv8mLs5jJT2hqFkFE4j21wOmgbUqsZ2hL72NsUU785g9RXgo3s0ZNgVl42TiHp3ZtOv/Vyg==}

  encodeurl@2.0.0:
    resolution: {integrity: sha512-Q0n9HRi4m6JuGIV1eFlmvJB7ZEVxu93IrMyiMsGC0lrMJMWzRgx6WGquyfQgZVb31vhGgXnfmPNNXmxnOkRBrg==}
    engines: {node: '>= 0.8'}

  end-of-stream@1.4.5:
    resolution: {integrity: sha512-ooEGc6HP26xXq/N+GCGOT0JKCLDGrq2bQUZrQ7gyrJiZANJ/8YDTxTpQBXGMn+WbIQXNVpyWymm7KYVICQnyOg==}

  entities@4.5.0:
    resolution: {integrity: sha512-V0hjH4dGPh9Ao5p0MoRY6BVqtwCjhz6vI5LT8AJ55H+4g9/4vbHx1I54fS0XuclLhDHArPQCiMjDxjaL8fPxhw==}
    engines: {node: '>=0.12'}

  es-define-property@1.0.1:
    resolution: {integrity: sha512-e3nRfgfUZ4rNGL232gUgX06QNyyez04KdjFrF+LTRoOXmrOgFKDg4BCdsjW8EnT69eqdYGmRpJwiPVYNrCaW3g==}
    engines: {node: '>= 0.4'}

  es-errors@1.3.0:
    resolution: {integrity: sha512-Zf5H2Kxt2xjTvbJvP2ZWLEICxA6j+hAmMzIlypy4xcBg1vKVnx89Wy0GbS+kf5cwCVFFzdCFh2XSCFNULS6csw==}
    engines: {node: '>= 0.4'}

  es-module-lexer@1.7.0:
    resolution: {integrity: sha512-jEQoCwk8hyb2AZziIOLhDqpm5+2ww5uIE6lkO/6jcOCusfk6LhMHpXXfBLXTZ7Ydyt0j4VoUQv6uGNYbdW+kBA==}

  es-object-atoms@1.1.1:
    resolution: {integrity: sha512-FGgH2h8zKNim9ljj7dankFPcICIK9Cp5bm+c2gQSYePhpaG5+esrLODihIorn+Pe6FGJzWhXQotPv73jTaldXA==}
    engines: {node: '>= 0.4'}

  esbuild-register@3.6.0:
    resolution: {integrity: sha512-H2/S7Pm8a9CL1uhp9OvjwrBh5Pvx0H8qVOxNu8Wed9Y7qv56MPtq+GGM8RJpq6glYJn9Wspr8uw7l55uyinNeg==}
    peerDependencies:
      esbuild: '>=0.12 <1'

  esbuild@0.17.19:
    resolution: {integrity: sha512-XQ0jAPFkK/u3LcVRcvVHQcTIqD6E2H1fvZMA5dQPSOWb3suUbWbfbRf94pjc0bNzRYLfIrDRQXr7X+LHIm5oHw==}
    engines: {node: '>=12'}
    hasBin: true

  esbuild@0.18.20:
    resolution: {integrity: sha512-ceqxoedUrcayh7Y7ZX6NdbbDzGROiyVBgC4PriJThBKSVPWnnFHZAkfI1lJT8QFkOwH4qOS2SJkS4wvpGl8BpA==}
    engines: {node: '>=12'}
    hasBin: true

  esbuild@0.21.5:
    resolution: {integrity: sha512-mg3OPMV4hXywwpoDxu3Qda5xCKQi+vCTZq8S9J/EpkhB2HzKXq4SNFZE3+NK93JYxc8VMSep+lOUSC/RVKaBqw==}
    engines: {node: '>=12'}
    hasBin: true

  esbuild@0.25.4:
    resolution: {integrity: sha512-8pgjLUcUjcgDg+2Q4NYXnPbo/vncAY4UmyaCm0jZevERqCHZIaWwdJHkf8XQtu4AxSKCdvrUbT0XUr1IdZzI8Q==}
    engines: {node: '>=18'}
    hasBin: true

  esbuild@0.25.5:
    resolution: {integrity: sha512-P8OtKZRv/5J5hhz0cUAdu/cLuPIKXpQl1R9pZtvmHWQvrAUVd0UNIPT4IB4W3rNOqVO0rlqHmCIbSwxh/c9yUQ==}
    engines: {node: '>=18'}
    hasBin: true

  escalade@3.2.0:
    resolution: {integrity: sha512-WUj2qlxaQtO4g6Pq5c29GTcWGDyd8itL8zTlipgECz3JesAiiOKotd8JU6otB3PACgG6xkJUyVhboMS+bje/jA==}
    engines: {node: '>=6'}

  escape-html@1.0.3:
    resolution: {integrity: sha512-NiSupZ4OeuGwr68lGIeym/ksIZMJodUGOSCZ/FSnTxcrekbvqrgdUxlJOMpijaKZVjAJrWrGs/6Jy8OMuyj9ow==}

  escape-string-regexp@4.0.0:
    resolution: {integrity: sha512-TtpcNJ3XAzx3Gq8sWRzJaVajRs0uVxA2YAkdb1jm2YkPz4G6egUFAyA3n5vtEIZefPk5Wa4UXbKuS5fKkJWdgA==}
    engines: {node: '>=10'}

  esm-env@1.2.2:
    resolution: {integrity: sha512-Epxrv+Nr/CaL4ZcFGPJIYLWFom+YeV1DqMLHJoEd9SYRxNbaFruBwfEX/kkHUJf55j2+TUbmDcmuilbP1TmXHA==}

  esrap@2.1.0:
    resolution: {integrity: sha512-yzmPNpl7TBbMRC5Lj2JlJZNPml0tzqoqP5B1JXycNUwtqma9AKCO0M2wHrdgsHcy1WRW7S9rJknAMtByg3usgA==}

  estree-walker@0.6.1:
    resolution: {integrity: sha512-SqmZANLWS0mnatqbSfRP5g8OXZC12Fgg1IwNtLsyHDzJizORW4khDfjPqJZsemPWBB2uqykUah5YpQ6epsqC/w==}

  estree-walker@2.0.2:
    resolution: {integrity: sha512-Rfkk/Mp/DL7JVje3u18FxFujQlTNR2q6QfMSMB7AvCBx91NGj/ba3kCfza0f6dVDbw7YlRf/nDrn7pQrCCyQ/w==}

  estree-walker@3.0.3:
    resolution: {integrity: sha512-7RUKfXgSMMkzt6ZuXmqapOurLGPPfgj6l9uRZ7lRGolvk0y2yocc35LdcxKC5PQZdn2DMqioAQ2NoWcrTKmm6g==}

  etag@1.8.1:
    resolution: {integrity: sha512-aIL5Fx7mawVa300al2BnEE4iNvo1qETxLrPI/o05L7z6go7fCw1J6EQmbK4FmJ2AS7kgVF/KEZWufBfdClMcPg==}
    engines: {node: '>= 0.6'}

  event-stream@3.3.4:
    resolution: {integrity: sha512-QHpkERcGsR0T7Qm3HNJSyXKEEj8AHNxkY3PK8TS2KJvQ7NiSHe3DDpwVKKtoYprL/AreyzFBeIkBIWChAqn60g==}

  eventsource-parser@1.1.2:
    resolution: {integrity: sha512-v0eOBUbiaFojBu2s2NPBfYUoRR9GjcDNvCXVaqEf5vVfpIAh9f8RCo4vXTP8c63QRKCFwoLpMpTdPwwhEKVgzA==}
    engines: {node: '>=14.18'}

  eventsource-parser@3.0.2:
    resolution: {integrity: sha512-6RxOBZ/cYgd8usLwsEl+EC09Au/9BcmCKYF2/xbml6DNczf7nv0MQb+7BA2F+li6//I+28VNlQR37XfQtcAJuA==}
    engines: {node: '>=18.0.0'}

  eventsource@3.0.7:
    resolution: {integrity: sha512-CRT1WTyuQoD771GW56XEZFQ/ZoSfWid1alKGDYMmkt2yl8UXrVR4pspqWNEcqKvVIzg6PAltWjxcSSPrboA4iA==}
    engines: {node: '>=18.0.0'}

  exact-mirror@0.1.2:
    resolution: {integrity: sha512-wFCPCDLmHbKGUb8TOi/IS7jLsgR8WVDGtDK3CzcB4Guf/weq7G+I+DkXiRSZfbemBFOxOINKpraM6ml78vo8Zw==}
    peerDependencies:
      '@sinclair/typebox': ^0.34.15
    peerDependenciesMeta:
      '@sinclair/typebox':
        optional: true

  execa@8.0.1:
    resolution: {integrity: sha512-VyhnebXciFV2DESc+p6B+y0LjSm0krU4OgJN44qFAhBY0TJ+1V61tYD2+wHusZ6F9n5K+vl8k0sTy7PEfV4qpg==}
    engines: {node: '>=16.17'}

  exit-hook@2.2.1:
    resolution: {integrity: sha512-eNTPlAD67BmP31LDINZ3U7HSF8l57TxOY2PmBJ1shpCvpnxBF93mWCE8YHBnXs8qiUZJc9WDcWIeC3a2HIAMfw==}
    engines: {node: '>=6'}

  expand-template@2.0.3:
    resolution: {integrity: sha512-XYfuKMvj4O35f/pOXLObndIRvyQ+/+6AhODh+OKWj9S9498pHHn/IMszH+gt0fBCRWMNfk1ZSp5x3AifmnI2vg==}
    engines: {node: '>=6'}

  expect-type@1.2.1:
    resolution: {integrity: sha512-/kP8CAwxzLVEeFrMm4kMmy4CCDlpipyA7MYLVrdJIkV0fYF0UaigQHRsxHiuY/GEea+bh4KSv3TIlgr+2UL6bw==}
    engines: {node: '>=12.0.0'}

  express@5.1.0:
    resolution: {integrity: sha512-DT9ck5YIRU+8GYzzU5kT3eHGA5iL+1Zd0EutOmTE9Dtk+Tvuzd23VBU+ec7HPNSTxXYO55gPV/hq4pSBJDjFpA==}
    engines: {node: '>= 18'}

  exsolve@1.0.7:
    resolution: {integrity: sha512-VO5fQUzZtI6C+vx4w/4BWJpg3s/5l+6pRQEHzFRM8WFi4XffSP1Z+4qi7GbjWbvRQEbdIco5mIMq+zX4rPuLrw==}

  fast-decode-uri-component@1.0.1:
    resolution: {integrity: sha512-WKgKWg5eUxvRZGwW8FvfbaH7AXSh2cL+3j5fMGzUMCxWBJ3dV3a7Wz8y2f/uQ0e3B6WmodD3oS54jTQ9HVTIIg==}

  fast-deep-equal@3.1.3:
    resolution: {integrity: sha512-f3qQ9oQy9j2AhBe/H9VC91wLmKBCCU/gDOnKNAYG5hswO7BLKj09Hc5HYNz9cGI++xlpDCIgDaitVs03ATR84Q==}

  fast-glob@3.3.3:
    resolution: {integrity: sha512-7MptL8U0cqcFdzIzwOTHoilX9x5BrNqye7Z/LuC7kCMRio1EMSyqRK3BEAUD7sXRq4iT4AzTVuZdhgQ2TCvYLg==}
    engines: {node: '>=8.6.0'}

  fastq@1.19.1:
    resolution: {integrity: sha512-GwLTyxkCXjXbxqIhTsMI2Nui8huMPtnxg7krajPJAjnEG/iiOS7i+zCtWGZR9G0NBKbXKh6X9m9UIsYX/N6vvQ==}

  fdir@6.4.6:
    resolution: {integrity: sha512-hiFoqpyZcfNm1yc4u8oWCf9A2c4D3QjCrks3zmoVKVxpQRzmPNar1hUJcBG2RQHvEVGDN+Jm81ZheVLAQMK6+w==}
    peerDependencies:
      picomatch: ^3 || ^4
    peerDependenciesMeta:
      picomatch:
        optional: true

  fetch-blob@3.2.0:
    resolution: {integrity: sha512-7yAQpD2UMJzLi1Dqv7qFYnPbaPx7ZfFK6PiIxQ4PfkGPyNyl2Ugx+a/umUonmKqjhM4DnfbMvdX6otXq83soQQ==}
    engines: {node: ^12.20 || >= 14.13}

  fflate@0.8.2:
    resolution: {integrity: sha512-cPJU47OaAoCbg0pBvzsgpTPhmhqI5eJjh/JIu8tPj5q+T7iLvW/JAYUqmE7KOB4R1ZyEhzBaIQpQpardBF5z8A==}

  file-type@21.0.0:
    resolution: {integrity: sha512-ek5xNX2YBYlXhiUXui3D/BXa3LdqPmoLJ7rqEx2bKJ7EAUEfmXgW0Das7Dc6Nr9MvqaOnIqiPV0mZk/r/UpNAg==}
    engines: {node: '>=20'}

  file-uri-to-path@1.0.0:
    resolution: {integrity: sha512-0Zt+s3L7Vf1biwWZ29aARiVYLx7iMGnEUl9x33fbB/j3jR81u/O2LbqK+Bm1CDSNDKVtJ/YjwY7TUd5SkeLQLw==}

  fill-range@7.1.1:
    resolution: {integrity: sha512-YsGpe3WHLK8ZYi4tWDg2Jy3ebRz2rXowDxnld4bkQB00cc/1Zw9AWnC0i9ztDJitivtQvaI9KaLyKrc+hBW0yg==}
    engines: {node: '>=8'}

  finalhandler@2.1.0:
    resolution: {integrity: sha512-/t88Ty3d5JWQbWYgaOGCCYfXRwV1+be02WqYYlL6h0lEiUAMPM8o8qKGO01YIkOHzka2up08wvgYD0mDiI+q3Q==}
    engines: {node: '>= 0.8'}

  fix-dts-default-cjs-exports@1.0.1:
    resolution: {integrity: sha512-pVIECanWFC61Hzl2+oOCtoJ3F17kglZC/6N94eRWycFgBH35hHx0Li604ZIzhseh97mf2p0cv7vVrOZGoqhlEg==}

  flatted@3.3.3:
    resolution: {integrity: sha512-GX+ysw4PBCz0PzosHDepZGANEuFCMLrnRTiEy9McGjmkCQYwRq4A/X786G/fjM/+OjsWSU1ZrY5qyARZmO/uwg==}

  foreground-child@3.3.1:
    resolution: {integrity: sha512-gIXjKqtFuWEgzFRJA9WCQeSJLZDjgJUOMCMzxtvFq/37KojM1BFGufqsCy0r4qSQmYLsZYMeyRqzIWOMup03sw==}
    engines: {node: '>=14'}

  formdata-polyfill@4.0.10:
    resolution: {integrity: sha512-buewHzMvYL29jdeQTVILecSaZKnt/RJWjoZCF5OW60Z67/GmSLBkOFM7qh1PI3zFNtJbaZL5eQu1vLfazOwj4g==}
    engines: {node: '>=12.20.0'}

  forwarded@0.2.0:
    resolution: {integrity: sha512-buRG0fpBtRHSTCOASe6hD258tEubFoRLb4ZNA6NxMVHNw2gOcwHo9wyablzMzOA5z9xA9L1KNjk/Nt6MT9aYow==}
    engines: {node: '>= 0.6'}

  fresh@2.0.0:
    resolution: {integrity: sha512-Rx/WycZ60HOaqLKAi6cHRKKI7zxWbJ31MhntmtwMoaTeF7XFH9hhBp8vITaMidfljRQ6eYWCKkaTK+ykVJHP2A==}
    engines: {node: '>= 0.8'}

  from@0.1.7:
    resolution: {integrity: sha512-twe20eF1OxVxp/ML/kq2p1uc6KvFK/+vs8WjEbeKmV2He22MKm7YF2ANIt+EOqhJ5L3K/SuuPhk0hWQDjOM23g==}

  fs-constants@1.0.0:
    resolution: {integrity: sha512-y6OAwoSIf7FyjMIv94u+b5rdheZEjzR63GTyZJm5qh4Bi+2YgwLCcI/fPFZkL5PSixOt6ZNKm+w+Hfp/Bciwow==}

  fs-extra@11.3.0:
    resolution: {integrity: sha512-Z4XaCL6dUDHfP/jT25jJKMmtxvuwbkrD1vNSMFlo9lNLY2c5FHYSQgHPRZUjAB26TpDEoW9HCOgplrdbaPV/ew==}
    engines: {node: '>=14.14'}

  fsevents@2.3.3:
    resolution: {integrity: sha512-5xoDfX+fL7faATnagmWPpbFtwh/R77WmMMqqHGS65C3vvB0YHrgF+B1YmZ3441tMj5n63k0212XNoJwzlhffQw==}
    engines: {node: ^8.16.0 || ^10.6.0 || >=11.0.0}
    os: [darwin]

  function-bind@1.1.2:
    resolution: {integrity: sha512-7XHNxH7qX9xG5mIwxkhumTox/MIRNcOgDrxWsMt2pAr23WHp6MrRlN7FBSFpCpr+oVO0F744iUgR82nJMfG2SA==}

  fx@36.0.4:
    resolution: {integrity: sha512-W8ihjxBTMSYpSMskyrG4U1qNgtvVPkZyz2TwOe510vAhAYi3XKOB/wd7BTKLOeMCH0HgrnlzaqWa5KD5upDr0A==}
    hasBin: true

  gensync@1.0.0-beta.2:
    resolution: {integrity: sha512-3hN7NaskYvMDLQY55gnW3NQ+mesEAepTqlg+VEbj7zzqEMBVNhzcGYYeqFo/TlYz6eQiFcp1HcsCZO+nGgS8zg==}
    engines: {node: '>=6.9.0'}

  get-caller-file@2.0.5:
    resolution: {integrity: sha512-DyFP3BM/3YHTQOCUL/w0OZHR0lpKeGrxotcHWcqNEdnltqFwXVfhEBQ94eIo34AfQpo0rGki4cyIiftY06h2Fg==}
    engines: {node: 6.* || 8.* || >= 10.*}

  get-func-name@2.0.2:
    resolution: {integrity: sha512-8vXOvuE167CtIc3OyItco7N/dpRtBbYOsPsXCz7X/PMnlGjYjSGuZJgM1Y7mmew7BKf9BqvLX2tnOVy1BBUsxQ==}

  get-intrinsic@1.3.0:
    resolution: {integrity: sha512-9fSjSaos/fRIVIp+xSJlE6lfwhES7LNtKaCBIamHsjr2na1BiABJPo0mOjjz8GJDURarmCPGqaiVg5mfjb98CQ==}
    engines: {node: '>= 0.4'}

  get-proto@1.0.1:
    resolution: {integrity: sha512-sTSfBjoXBp89JvIKIefqw7U2CCebsc74kiY6awiGogKtoSGbgjYE/G/+l9sF3MWFPNc9IcoOC4ODfKHfxFmp0g==}
    engines: {node: '>= 0.4'}

  get-source@2.0.12:
    resolution: {integrity: sha512-X5+4+iD+HoSeEED+uwrQ07BOQr0kEDFMVqqpBuI+RaZBpBpHCuXxo70bjar6f0b0u/DQJsJ7ssurpP0V60Az+w==}

  get-stream@8.0.1:
    resolution: {integrity: sha512-VaUJspBffn/LMCJVoMvSAdmscJyS1auj5Zulnn5UoYcY531UWmdwhRWkcGKnGU93m5HSXP9LP2usOryrBtQowA==}
    engines: {node: '>=16'}

  get-tsconfig@4.10.1:
    resolution: {integrity: sha512-auHyJ4AgMz7vgS8Hp3N6HXSmlMdUyhSUrfBF16w153rxtLIEOE+HGqaBppczZvnHLqQJfiHotCYpNhl0lUROFQ==}

  github-from-package@0.0.0:
    resolution: {integrity: sha512-SyHy3T1v2NUXn29OsWdxmK6RwHD+vkj3v8en8AOBZ1wBQ/hCAQ5bAQTD02kW4W9tUp/3Qh6J8r9EvntiyCmOOw==}

  glob-parent@5.1.2:
    resolution: {integrity: sha512-AOIgSQCepiJYwP3ARnGx+5VnTu2HBYdzbGP45eLw1vr3zB3vZLeyed1sC9hnbcOc9/SrMyM5RPQrkGz4aS9Zow==}
    engines: {node: '>= 6'}

  glob-to-regexp@0.4.1:
    resolution: {integrity: sha512-lkX1HJXwyMcprw/5YUZc2s7DrpAiHB21/V+E1rHUrVNokkvB6bqMzT0VfV6/86ZNabt1k14YOIaT7nDvOX3Iiw==}

  glob@10.4.5:
    resolution: {integrity: sha512-7Bv8RF0k6xjo7d4A/PxYLbUCfb6c+Vpd2/mB2yRDlew7Jb5hEXiCD9ibfO7wpk8i4sevK6DFny9h7EYbM3/sHg==}
    hasBin: true

  globals@11.12.0:
    resolution: {integrity: sha512-WOBp/EEGUiIsJSp7wcv/y6MO+lV9UoncWqxuFfm8eBwzWNgyfBd6Gz+IeKQ9jCmyhoH99g15M3T+QaVHFjizVA==}
    engines: {node: '>=4'}

  globby@13.2.2:
    resolution: {integrity: sha512-Y1zNGV+pzQdh7H39l9zgB4PJqjRNqydvdYCDG4HFXM4XuvSaQQlEc91IU1yALL8gUTDomgBAfz3XJdmUS+oo0w==}
    engines: {node: ^12.20.0 || ^14.13.1 || >=16.0.0}

  gopd@1.2.0:
    resolution: {integrity: sha512-ZUKRh6/kUFoAiTAtTYPZJ3hw9wNxx+BIBOijnlG9PnrJsCcSjs1wyyD6vJpaYtgnzDrKYRSqf3OO6Rfa93xsRg==}
    engines: {node: '>= 0.4'}

  graceful-fs@4.2.11:
    resolution: {integrity: sha512-RbJ5/jmFcNNCcDV5o9eTnBLJ/HszWV0P73bc+Ff4nS/rJj+YaS6IGyiOL0VoBYX+l1Wrl3k63h/KrH+nhJ0XvQ==}

  has-flag@4.0.0:
    resolution: {integrity: sha512-EykJT/Q1KjTWctppgIAgfSO0tKVuZUjhgMr17kqTumMl6Afv3EISleU7qZUzoXDFTAHTDC4NOoG/ZxU3EvlMPQ==}
    engines: {node: '>=8'}

  has-symbols@1.1.0:
    resolution: {integrity: sha512-1cDNdwJ2Jaohmb3sg4OmKaMBwuC48sYni5HUw2DvsC8LjGTLK9h+eb1X6RyuOHe4hT0ULCW68iomhjUoKUqlPQ==}
    engines: {node: '>= 0.4'}

  hasown@2.0.2:
    resolution: {integrity: sha512-0hJU9SCPvmMzIBdZFqNPXWa6dqh7WdH0cII9y+CyS8rG3nL48Bclra9HmKhVVUHyPWNH5Y7xDwAB7bfgSjkUMQ==}
    engines: {node: '>= 0.4'}

  he@1.2.0:
    resolution: {integrity: sha512-F/1DnUGPopORZi0ni+CvrCgHQ5FyEAHRLSApuYWMmrbSwoN2Mn/7k+Gl38gJnR7yyDZk6WLXwiGod1JOWNDKGw==}
    hasBin: true

  hono@4.8.3:
    resolution: {integrity: sha512-jYZ6ZtfWjzBdh8H/0CIFfCBHaFL75k+KMzaM177hrWWm2TWL39YMYaJgB74uK/niRc866NMlH9B8uCvIo284WQ==}
    engines: {node: '>=16.9.0'}

  http-errors@2.0.0:
    resolution: {integrity: sha512-FtwrG/euBzaEjYeRqOgly7G0qviiXoJWnvEH2Z1plBdXgbyjv34pHTSb9zoeHMyDy33+DWy5Wt9Wo+TURtOYSQ==}
    engines: {node: '>= 0.8'}

  human-signals@5.0.0:
    resolution: {integrity: sha512-AXcZb6vzzrFAUE61HnN4mpLqd/cSIwNQjtNWR0euPm6y0iqx3G4gOXaIDdtdDwZmhwe82LA6+zinmW4UBWVePQ==}
    engines: {node: '>=16.17.0'}

  iconv-lite@0.6.3:
    resolution: {integrity: sha512-4fCk79wshMdzMp2rH06qWrJE4iolqLhCUH+OiuIgU++RB0+94NlDL81atO7GX55uUKueo0txHNtvEyI6D7WdMw==}
    engines: {node: '>=0.10.0'}

  ieee754@1.2.1:
    resolution: {integrity: sha512-dcyqhDvX1C46lXZcVqCpK+FtMRQVdIMN6/Df5js2zouUsqG7I6sFxitIC+7KYK29KdXOLHdu9zL4sFnoVQnqaA==}

  ignore@5.3.2:
    resolution: {integrity: sha512-hsBTNUqQTDwkWtcdYI2i06Y/nUBEsNEDJKjWdigLvegy8kDuJAS8uRlpkkcQpyEXL0Z/pjDy5HBmMjRCJ2gq+g==}
    engines: {node: '>= 4'}

  import-lazy@4.0.0:
    resolution: {integrity: sha512-rKtvo6a868b5Hu3heneU+L4yEQ4jYKLtjpnPeUdK7h0yzXGmyBTypknlkCvHFBqfX9YlorEiMM6Dnq/5atfHkw==}
    engines: {node: '>=8'}

  inherits@2.0.4:
    resolution: {integrity: sha512-k/vGaX4/Yla3WzyMCvTQOXYeIHvqOKtnqBduzTHpzpQZzAskKMhZ2K+EnBiSM9zGSoIFeMpXKxa4dYeZIQqewQ==}

  ini@1.3.8:
    resolution: {integrity: sha512-JV/yugV2uzW5iMRSiZAyDtQd+nxtUnjeLt0acNdw98kKLrvuRVyB80tsREOE7yvGVgalhZ6RNXCmEHkUKBKxew==}

  invariant@2.2.4:
    resolution: {integrity: sha512-phJfQVBuaJM5raOpJjSfkiD6BpbCE4Ns//LaXl6wGYtUBY83nWS6Rf9tXm2e8VaK60JEjYldbPif/A2B1C2gNA==}

  ioredis@5.6.1:
    resolution: {integrity: sha512-UxC0Yv1Y4WRJiGQxQkP0hfdL0/5/6YvdfOOClRgJ0qppSarkhneSa6UvkMkms0AkdGimSH3Ikqm+6mkMmX7vGA==}
    engines: {node: '>=12.22.0'}

  ipaddr.js@1.9.1:
    resolution: {integrity: sha512-0KI/607xoxSToH7GjN1FfSbLoU0+btTicjsQSWQlh/hZykN8KpmMf7uYwPW3R+akZ6R/w18ZlXSHBYXiYUPO3g==}
    engines: {node: '>= 0.10'}

  is-arrayish@0.3.2:
    resolution: {integrity: sha512-eVRqCvVlZbuw3GrM63ovNSNAeA1K16kaR/LRY/92w0zxQ5/1YzwblUX652i4Xs9RwAGjW9d9y6X88t8OaAJfWQ==}

  is-core-module@2.16.1:
    resolution: {integrity: sha512-UfoeMA6fIJ8wTYFEUjelnaGI67v6+N7qXJEvQuIGa99l4xsCruSYOVSQ0uPANn4dAzm8lkYPaKLrrijLq7x23w==}
    engines: {node: '>= 0.4'}

  is-extglob@2.1.1:
    resolution: {integrity: sha512-SbKbANkN603Vi4jEZv49LeVJMn4yGwsbzZworEoyEiutsN3nJYdbO36zfhGJ6QEDpOZIFkDtnq5JRxmvl3jsoQ==}
    engines: {node: '>=0.10.0'}

  is-fullwidth-code-point@3.0.0:
    resolution: {integrity: sha512-zymm5+u+sCsSWyD9qNaejV3DFvhCKclKdizYaJUuHA83RLjb7nSuGnddCHGv0hk+KY7BMAlsWeK4Ueg6EV6XQg==}
    engines: {node: '>=8'}

  is-glob@4.0.3:
    resolution: {integrity: sha512-xelSayHH36ZgE7ZWhli7pW34hNbNl8Ojv5KVmkJD4hBdD3th8Tfk9vYasLM+mXWOZhFkgZfxhLSnrwRr4elSSg==}
    engines: {node: '>=0.10.0'}

  is-network-error@1.1.0:
    resolution: {integrity: sha512-tUdRRAnhT+OtCZR/LxZelH/C7QtjtFrTu5tXCA8pl55eTUElUHT+GPYV8MBMBvea/j+NxQqVt3LbWMRir7Gx9g==}
    engines: {node: '>=16'}

  is-number@7.0.0:
    resolution: {integrity: sha512-41Cifkg6e8TylSpdtTpeLVMqvSBEVzTttHvERD741+pnZ8ANv0004MRL43QKPDlK9cGvNp6NZWZUBlbGXYxxng==}
    engines: {node: '>=0.12.0'}

  is-promise@4.0.0:
    resolution: {integrity: sha512-hvpoI6korhJMnej285dSg6nu1+e6uxs7zG3BYAm5byqDsgJNWwxzM6z6iZiAgQR4TJ30JmBTOwqZUw3WlyH3AQ==}

<<<<<<< HEAD
  is-reference@3.0.3:
    resolution: {integrity: sha512-ixkJoqQvAP88E6wLydLGGqCJsrFUnqoH6HnaczB8XmDH1oaWU+xxdptvikTgaEhtZ53Ky6YXiBuUI2WXLMCwjw==}
=======
  is-stream@3.0.0:
    resolution: {integrity: sha512-LnQR4bZ9IADDRSkvpqMGvt/tEJWclzklNgSw48V5EAaAeDd6qGvN8ei6k5p0tvxSR171VmGyHuTiAOfxAbr8kA==}
    engines: {node: ^12.20.0 || ^14.13.1 || >=16.0.0}
>>>>>>> 057a6099

  isexe@2.0.0:
    resolution: {integrity: sha512-RHxMLp9lnKHGHRng9QFhRCMbYAcVpn69smSGcq3f36xjgVVWThj4qqLbTLlq7Ssj8B+fIQ1EuCEGI2lKsyQeIw==}

  isomorphic.js@0.2.5:
    resolution: {integrity: sha512-PIeMbHqMt4DnUP3MA/Flc0HElYjMXArsw1qwJZcm9sqR8mq3l8NYizFMty0pWwE/tzIGH3EKK5+jes5mAr85yw==}

  jackspeak@3.4.3:
    resolution: {integrity: sha512-OGlZQpz2yfahA/Rd1Y8Cd9SIEsqvXkLVoSw/cgwhnhFMDbsQFeZYoJJ7bIZBS9BcamUW96asq/npPWugM+RQBw==}

  jju@1.4.0:
    resolution: {integrity: sha512-8wb9Yw966OSxApiCt0K3yNJL8pnNeIv+OEq2YMidz4FKP6nonSRoOXc80iXY4JaN2FC11B9qsNmDsm+ZOfMROA==}

  jose@5.10.0:
    resolution: {integrity: sha512-s+3Al/p9g32Iq+oqXxkW//7jk2Vig6FF1CFqzVXoTUXt2qz89YWbL+OwS17NFYEvxC35n0FKeGO2LGYSxeM2Gg==}

  joycon@3.1.1:
    resolution: {integrity: sha512-34wB/Y7MW7bzjKRjUKTa46I2Z7eV62Rkhva+KkopW7Qvv/OSWBqvkSY7vusOPrNuZcUG3tApvdVgNB8POj3SPw==}
    engines: {node: '>=10'}

  js-tokens@4.0.0:
    resolution: {integrity: sha512-RdJUflcE3cUzKiMqQgsCu06FPu9UdIJO0beYbPhHN4k6apgJtifcoCtT9bcxOpYBtpD2kCM6Sbzg4CausW/PKQ==}

  js-tokens@9.0.1:
    resolution: {integrity: sha512-mxa9E9ITFOt0ban3j6L5MpjwegGz6lBQmM1IJkWeBZGcMxto50+eWdjC/52xDbS2vy0k7vIMK0Fe2wfL9OQSpQ==}

  jsesc@3.1.0:
    resolution: {integrity: sha512-/sM3dO2FOzXjKQhJuo0Q173wf2KOo8t4I8vHy6lF9poUp7bKT0/NHE8fPX23PwfhnykfqnC2xRxOnVw5XuGIaA==}
    engines: {node: '>=6'}
    hasBin: true

  json-schema-traverse@1.0.0:
    resolution: {integrity: sha512-NM8/P9n3XjXhIZn1lLhkFaACTOURQXjWhV4BA/RnOv8xvgqtqpAX9IO4mRQxSx1Rlo4tqzeqb0sOlruaOy3dug==}

  json-schema@0.4.0:
    resolution: {integrity: sha512-es94M3nTIfsEPisRafak+HDLfHXnKBhV3vU5eqPcS3flIWqcxJWgXHXiey3YrpaNsanY5ei1VoYEbOzijuq9BA==}

  json5@2.2.3:
    resolution: {integrity: sha512-XmOWe7eyHYH14cLdVPoyg+GOH3rYX++KpzrylJwSW98t3Nk+U8XOl8FWKOgwtzdb8lXGf6zYwDUzeHMWfxasyg==}
    engines: {node: '>=6'}
    hasBin: true

  jsondiffpatch@0.6.0:
    resolution: {integrity: sha512-3QItJOXp2AP1uv7waBkao5nCvhEv+QmJAd38Ybq7wNI74Q+BBmnLn4EDKz6yI9xGAIQoUF87qHt+kc1IVxB4zQ==}
    engines: {node: ^18.0.0 || >=20.0.0}
    hasBin: true

  jsonfile@6.1.0:
    resolution: {integrity: sha512-5dgndWOriYSm5cnYaJNhalLNDKOqFwyDB/rr1E9ZsGciGvKPs8R2xYGCacuf3z6K1YKDz182fd+fY3cn3pMqXQ==}

  kleur@3.0.3:
    resolution: {integrity: sha512-eTIzlVOSUR+JxdDFepEYcBMtZ9Qqdef+rnzWdRZuMbOywu5tO2w2N7rqjoANZ5k9vywhL6Br1VRjUIgTQx4E8w==}
    engines: {node: '>=6'}

  kolorist@1.8.0:
    resolution: {integrity: sha512-Y+60/zizpJ3HRH8DCss+q95yr6145JXZo46OTpFvDZWLfRCE4qChOyk1b26nMaNpfHHgxagk9dXT5OP0Tfe+dQ==}

  kysely@0.28.2:
    resolution: {integrity: sha512-4YAVLoF0Sf0UTqlhgQMFU9iQECdah7n+13ANkiuVfRvlK+uI0Etbgd7bVP36dKlG+NXWbhGua8vnGt+sdhvT7A==}
    engines: {node: '>=18.0.0'}

  lefthook-darwin-arm64@1.11.14:
    resolution: {integrity: sha512-YPbUK6kGytY5W6aNUrzK7Vod3ynLVvj5JQiBh0DjlxCHMgIQPpFkDfwQzGw1E8CySyC95HXO83En5Ule8umS7g==}
    cpu: [arm64]
    os: [darwin]

  lefthook-darwin-x64@1.11.14:
    resolution: {integrity: sha512-l9RhSBp1SHqLCjSGWoeeVWqKcTBOMW8v2CCYrUt5eb6sik7AjT6+Neqf3sClsXH7SjELjj43yjmg6loqPtfDgg==}
    cpu: [x64]
    os: [darwin]

  lefthook-freebsd-arm64@1.11.14:
    resolution: {integrity: sha512-oSdJKGGMohktFXC6faZCUt5afyHpDwWGIWAkHGgOXUVD/LiZDEn6U/8cQmKm1UAfBySuPTtfir0VeM04y6188g==}
    cpu: [arm64]
    os: [freebsd]

  lefthook-freebsd-x64@1.11.14:
    resolution: {integrity: sha512-gZdMWZwOtIhIPK3GPYac7JhXrxF188gkw65i6O7CedS/meDlK2vjBv5BUVLeD/satv4+jibEdV0h4Qqu/xIh2A==}
    cpu: [x64]
    os: [freebsd]

  lefthook-linux-arm64@1.11.14:
    resolution: {integrity: sha512-sZmqbTsGQFQw7gbfi9eIHFOxfcs66QfZYLRMh1DktODhyhRXB8RtI6KMeKCtPEGLhbK55/I4TprC8Qvj86UBgw==}
    cpu: [arm64]
    os: [linux]

  lefthook-linux-x64@1.11.14:
    resolution: {integrity: sha512-c+to1BRzFe419SNXAR6YpCBP8EVWxvUxlON3Z+efzmrHhdlhm7LvEoJcN4RQE4Gc2rJQJNe87OjsEZQkc4uQLg==}
    cpu: [x64]
    os: [linux]

  lefthook-openbsd-arm64@1.11.14:
    resolution: {integrity: sha512-fivG3D9G4ASRCTf3ecfz1WdnrHCW9pezaI8v1NVve8t6B2q0d0yeaje5dfhoAsAvwiFPRaMzka1Qaoyu8O8G9Q==}
    cpu: [arm64]
    os: [openbsd]

  lefthook-openbsd-x64@1.11.14:
    resolution: {integrity: sha512-vikmG0jf7JVKR3be6Wk3l1jtEdedEqk1BTdsaHFX1bj0qk0azcqlZ819Wt/IoyIYDzQCHKowZ6DuXsRjT+RXWA==}
    cpu: [x64]
    os: [openbsd]

  lefthook-windows-arm64@1.11.14:
    resolution: {integrity: sha512-5PoAJ9QKaqxJn1NWrhrhXpAROpl/dT7bGTo7VMj2ATO1cpRatbn6p+ssvc3tgeriFThowFb1D11Fg6OlFLi6UQ==}
    cpu: [arm64]
    os: [win32]

  lefthook-windows-x64@1.11.14:
    resolution: {integrity: sha512-kBeOPR0Aj5hQGxoBBntgz5/e/xaH5Vnzlq9lJjHW8sf23qu/JVUGg6ceCoicyVWJi+ZOBliTa8KzwCu+mgyJjw==}
    cpu: [x64]
    os: [win32]

  lefthook@1.11.14:
    resolution: {integrity: sha512-Dv91Lnu/0jLT5pCZE0IkEfrpTXUhyX9WG4upEMPkKPCl5aBgJdoqVw/hbh8drcVrC6y7k1PqsRmWSERmO57weQ==}
    hasBin: true

  lib0@0.2.109:
    resolution: {integrity: sha512-jP0gbnyW0kwlx1Atc4dcHkBbrVAkdHjuyHxtClUPYla7qCmwIif1qZ6vQeJdR5FrOVdn26HvQT0ko01rgW7/Xw==}
    engines: {node: '>=16'}
    hasBin: true

  lilconfig@3.1.3:
    resolution: {integrity: sha512-/vlFKAoH5Cgt3Ie+JLhRbwOsCQePABiU3tJ1egGvyQ+33R/vcwM2Zl2QR/LzjsBeItPt3oSVXapn+m4nQDvpzw==}
    engines: {node: '>=14'}

  lines-and-columns@1.2.4:
    resolution: {integrity: sha512-7ylylesZQ/PV29jhEDl3Ufjo6ZX7gCqJr5F7PKrqc93v7fzSymt1BpwEU8nAUXs8qzzvqhbjhK5QZg6Mt/HkBg==}

  load-tsconfig@0.2.5:
    resolution: {integrity: sha512-IXO6OCs9yg8tMKzfPZ1YmheJbZCiEsnBdcB03l0OcfK9prKnJb96siuHCr5Fl37/yo9DnKU+TLpxzTUspw9shg==}
    engines: {node: ^12.20.0 || ^14.13.1 || >=16.0.0}

  local-pkg@0.5.1:
    resolution: {integrity: sha512-9rrA30MRRP3gBD3HTGnC6cDFpaE1kVDWxWgqWJUN0RvDNAo+Nz/9GxB+nHOH0ifbVFy0hSA1V6vFDvnx54lTEQ==}
    engines: {node: '>=14'}

  local-pkg@1.1.1:
    resolution: {integrity: sha512-WunYko2W1NcdfAFpuLUoucsgULmgDBRkdxHxWQ7mK0cQqwPiy8E1enjuRBrhLtZkB5iScJ1XIPdhVEFK8aOLSg==}
    engines: {node: '>=14'}

  locate-character@3.0.0:
    resolution: {integrity: sha512-SW13ws7BjaeJ6p7Q6CO2nchbYEc3X3J6WrmTTDto7yMPqVSZTUyY5Tjbid+Ab8gLnATtygYtiDIJGQRRn2ZOiA==}

  lodash.defaults@4.2.0:
    resolution: {integrity: sha512-qjxPLHd3r5DnsdGacqOMU6pb/avJzdh9tFX2ymgoZE27BmjXrNy/y4LoaiTeAb+O3gL8AfpJGtqfX/ae2leYYQ==}

  lodash.isarguments@3.1.0:
    resolution: {integrity: sha512-chi4NHZlZqZD18a0imDHnZPrDeBbTtVN7GXMwuGdRH9qotxAjYs3aVLKc7zNOG9eddR5Ksd8rvFEBc9SsggPpg==}

  lodash.sortby@4.7.0:
    resolution: {integrity: sha512-HDWXG8isMntAyRF5vZ7xKuEvOhT4AhlRt/3czTSjvGUxjYCBVRQY48ViDHyfYz9VIoBkW4TMGQNapx+l3RUwdA==}

  lodash@4.17.21:
    resolution: {integrity: sha512-v2kDEe57lecTulaDIuNTPy3Ry4gLGJ6Z1O3vE1krgXZNrsQ+LFTGHVxVjcXPs17LhbZVGedAJv8XZ1tvj5FvSg==}

  loose-envify@1.4.0:
    resolution: {integrity: sha512-lyuxPGr/Wfhrlem2CL/UcnUc1zcqKAImBDzukY7Y5F/yQiNdko6+fRLevlw1HgMySw7f611UIY408EtxRSoK3Q==}
    hasBin: true

  loupe@2.3.7:
    resolution: {integrity: sha512-zSMINGVYkdpYSOBmLi0D1Uo7JU9nVdQKrHxC8eYlV+9YKK9WePqAlL7lSlorG/U2Fw1w0hTBmaa/jrQ3UbPHtA==}

  loupe@3.1.4:
    resolution: {integrity: sha512-wJzkKwJrheKtknCOKNEtDK4iqg/MxmZheEMtSTYvnzRdEYaZzmgH976nenp8WdJRdx5Vc1X/9MO0Oszl6ezeXg==}

  lru-cache@10.4.3:
    resolution: {integrity: sha512-JNAzZcXrCt42VGLuYz0zfAzDfAvJWW6AfYlDBQyDV5DClI2m5sAmK+OIO7s59XfsRsWHp02jAJrRadPRGTt6SQ==}

  lru-cache@5.1.1:
    resolution: {integrity: sha512-KpNARQA3Iwv+jTA0utUVVbrh+Jlrr1Fv0e56GGzAFOXN7dk/FviaDW8LHmK52DlcH4WP2n6gI8vN1aesBFgo9w==}

  lru-cache@6.0.0:
    resolution: {integrity: sha512-Jo6dJ04CmSjuznwJSS3pUeWmd/H0ffTlkXXgwZi+eq1UCmqQwCh+eLsYOYCwY991i2Fah4h1BEMCx4qThGbsiA==}
    engines: {node: '>=10'}

  magic-string@0.25.9:
    resolution: {integrity: sha512-RmF0AsMzgt25qzqqLc1+MbHmhdx0ojF2Fvs4XnOqz2ZOBXzzkEwc/dJQZCYHAn7v1jbVOjAZfK8msRn4BxO4VQ==}

  magic-string@0.30.17:
    resolution: {integrity: sha512-sNPKHvyjVf7gyjwS4xGTaW/mCnF8wnjtifKBEhxfZ7E/S8tQ0rssrwGNn6q8JH/ohItJfSQp9mBtQYuTlH5QnA==}

  map-stream@0.1.0:
    resolution: {integrity: sha512-CkYQrPYZfWnu/DAmVCpTSX/xHpKZ80eKh2lAkyA6AJTef6bW+6JpbQZN5rofum7da+SyN1bi5ctTm+lTfcCW3g==}

  math-intrinsics@1.1.0:
    resolution: {integrity: sha512-/IXtbwEk5HTPyEwyKX6hGkYXxM9nbj64B+ilVJnC/R6B0pH5G4V3b0pVbL7DBj4tkhBAppbQUlf6F6Xl9LHu1g==}
    engines: {node: '>= 0.4'}

  media-typer@1.1.0:
    resolution: {integrity: sha512-aisnrDP4GNe06UcKFnV5bfMNPBUw4jsLGaWwWfnH3v02GnBuXX2MCVn5RbrWo0j3pczUilYblq7fQ7Nw2t5XKw==}
    engines: {node: '>= 0.8'}

  merge-descriptors@2.0.0:
    resolution: {integrity: sha512-Snk314V5ayFLhp3fkUREub6WtjBfPdCPY1Ln8/8munuLuiYhsABgBVWsozAG+MWMbVEvcdcpbi9R7ww22l9Q3g==}
    engines: {node: '>=18'}

  merge-stream@2.0.0:
    resolution: {integrity: sha512-abv/qOcuPfk3URPfDzmZU1LKmuw8kT+0nIHvKrKgFrwifol/doWcdA4ZqsWQ8ENrFKkd67Mfpo/LovbIUsbt3w==}

  merge2@1.4.1:
    resolution: {integrity: sha512-8q7VEgMJW4J8tcfVPy8g09NcQwZdbwFEqhe/WZkoIzjn/3TGDwtOCYtXGxA3O8tPzpczCCDgv+P2P5y00ZJOOg==}
    engines: {node: '>= 8'}

  micromatch@4.0.8:
    resolution: {integrity: sha512-PXwfBhYu0hBCPw8Dn0E+WDYb7af3dSLVWKi3HGv84IdF4TyFoC0ysxFd0Goxw7nSv4T/PzEJQxsYsEiFCKo2BA==}
    engines: {node: '>=8.6'}

  mime-db@1.54.0:
    resolution: {integrity: sha512-aU5EJuIN2WDemCcAp2vFBfp/m4EAhWJnUNSSw0ixs7/kXbd6Pg64EmwJkNdFhB8aWt1sH2CTXrLxo/iAGV3oPQ==}
    engines: {node: '>= 0.6'}

  mime-types@3.0.1:
    resolution: {integrity: sha512-xRc4oEhT6eaBpU1XF7AjpOFD+xQmXNB5OVKwp4tqCuBpHLS/ZbBDrc07mYTDqVMg6PfxUjjNp85O6Cd2Z/5HWA==}
    engines: {node: '>= 0.6'}

  mime@3.0.0:
    resolution: {integrity: sha512-jSCU7/VB1loIWBZe14aEYHU/+1UMEHoaO7qxCOVJOw9GgH72VAWppxNcjU+x9a2k3GSIBXNKxXQFqRvvZ7vr3A==}
    engines: {node: '>=10.0.0'}
    hasBin: true

  mimic-fn@4.0.0:
    resolution: {integrity: sha512-vqiC06CuhBTUdZH+RYl8sFrL096vA45Ok5ISO6sE/Mr1jRbGH4Csnhi8f3wKVl7x8mO4Au7Ir9D3Oyv1VYMFJw==}
    engines: {node: '>=12'}

  mimic-response@3.1.0:
    resolution: {integrity: sha512-z0yWI+4FDrrweS8Zmt4Ej5HdJmky15+L2e6Wgn3+iK5fWzb6T3fhNFq2+MeTRb064c6Wr4N/wv0DzQTjNzHNGQ==}
    engines: {node: '>=10'}

  miniflare@3.20250204.1:
    resolution: {integrity: sha512-B4PQi/Ai4d0ZTWahQwsFe5WAfr1j8ISMYxJZTc56g2/btgbX+Go099LmojAZY/fMRLhIYsglcStW8SeW3f/afA==}
    engines: {node: '>=16.13'}
    hasBin: true

  miniflare@4.20250617.4:
    resolution: {integrity: sha512-IAoApFKxOJlaaFkym5ETstVX3qWzVt3xyqCDj6vSSTgEH3zxZJ5417jZGg8iQfMHosKCcQH1doPPqqnOZm/yrw==}
    engines: {node: '>=18.0.0'}
    hasBin: true

  minimatch@3.0.8:
    resolution: {integrity: sha512-6FsRAQsxQ61mw+qP1ZzbL9Bc78x2p5OqNgNpnoAFLTrX8n5Kxph0CsnhmKKNXTWjXqU5L0pGPR7hYk+XWZr60Q==}

  minimatch@9.0.5:
    resolution: {integrity: sha512-G6T0ZX48xgozx7587koeX9Ys2NYy6Gmv//P89sEte9V9whIapMNF4idKxnW2QtCcLiTWlb/wfCabAtAFWhhBow==}
    engines: {node: '>=16 || 14 >=14.17'}

  minimist@1.2.8:
    resolution: {integrity: sha512-2yyAR8qBkN3YuheJanUpWC5U3bb5osDywNB8RzDVlDwDHbocAJveqqj1u8+SVD7jkWT4yvsHCpWqqWqAxb0zCA==}

  minipass@7.1.2:
    resolution: {integrity: sha512-qOOzS1cBTWYF4BH8fVePDBOO9iptMnGUEZwNc/cMWnTV2nVLZ7VoNWEPHkYczZA0pdoA7dl6e7FL659nX9S2aw==}
    engines: {node: '>=16 || 14 >=14.17'}

  mkdirp-classic@0.5.3:
    resolution: {integrity: sha512-gKLcREMhtuZRwRAfqP3RFW+TK4JqApVBtOIftVgjuABpAtpxhPGaDcfvbhNvD0B8iD1oUr/txX35NjcaY6Ns/A==}

  mlly@1.7.4:
    resolution: {integrity: sha512-qmdSIPC4bDJXgZTCR7XosJiNKySV7O215tsPtDN9iEO/7q/76b/ijtgRu/+epFXSJhijtTCCGp3DWS549P3xKw==}

  mrmime@2.0.1:
    resolution: {integrity: sha512-Y3wQdFg2Va6etvQ5I82yUhGdsKrcYox6p7FfL1LbK2J4V01F9TGlepTIhnK24t7koZibmg82KGglhA1XK5IsLQ==}
    engines: {node: '>=10'}

  ms@2.1.3:
    resolution: {integrity: sha512-6FlzubTLZG3J2a/NVCAleEhjzq5oxgHyaCU9yYXvcLsvoVaHJq/s5xXI6/XXP6tz7R9xAOtHnSO/tXtF3WRTlA==}

  muggle-string@0.4.1:
    resolution: {integrity: sha512-VNTrAak/KhO2i8dqqnqnAHOa3cYBwXEZe9h+D5h/1ZqFSTEFHdM65lR7RoIqq3tBBYavsOXV84NoHXZ0AkPyqQ==}

  mustache@4.2.0:
    resolution: {integrity: sha512-71ippSywq5Yb7/tVYyGbkBggbU8H3u5Rz56fH60jGFgr8uHwxs+aSKeqmluIVzM0m0kB7xQjKS6qPfd0b2ZoqQ==}
    hasBin: true

  mz@2.7.0:
    resolution: {integrity: sha512-z81GNO7nnYMEhrGh9LeymoE4+Yr0Wn5McHIZMK5cfQCl+NDX08sCZgUc9/6MHni9IWuFLm1Z3HTCXu2z9fN62Q==}

  nanoid@3.3.11:
    resolution: {integrity: sha512-N8SpfPUnUp1bK+PMYW8qSWdl9U+wwNWI4QKxOYDy9JAro3WMX7p2OeVRF9v+347pnakNevPmiHhNmZ2HbFA76w==}
    engines: {node: ^10 || ^12 || ^13.7 || ^14 || >=15.0.1}
    hasBin: true

  nanoid@3.3.6:
    resolution: {integrity: sha512-BGcqMMJuToF7i1rt+2PWSNVnWIkGCU78jBG3RxO/bZlnZPK2Cmi2QaffxGO/2RvWi9sL+FAiRiXMgsyxQ1DIDA==}
    engines: {node: ^10 || ^12 || ^13.7 || ^14 || >=15.0.1}
    hasBin: true

  nanostores@0.11.4:
    resolution: {integrity: sha512-k1oiVNN4hDK8NcNERSZLQiMfRzEGtfnvZvdBvey3SQbgn8Dcrk0h1I6vpxApjb10PFUflZrgJ2WEZyJQ+5v7YQ==}
    engines: {node: ^18.0.0 || >=20.0.0}

  napi-build-utils@2.0.0:
    resolution: {integrity: sha512-GEbrYkbfF7MoNaoh2iGG84Mnf/WZfB0GdGEsM8wz7Expx/LlWf5U8t9nvJKXSp3qr5IsEbK04cBGhol/KwOsWA==}

  negotiator@1.0.0:
    resolution: {integrity: sha512-8Ofs/AUQh8MaEcrlq5xOX0CQ9ypTF5dl78mjlMNfOK08fzpgTHQRQPBxcPlEtIw0yRpws+Zo/3r+5WRby7u3Gg==}
    engines: {node: '>= 0.6'}

  node-abi@3.75.0:
    resolution: {integrity: sha512-OhYaY5sDsIka7H7AtijtI9jwGYLyl29eQn/W623DiN/MIv5sUqc4g7BIDThX+gb7di9f6xK02nkp8sdfFWZLTg==}
    engines: {node: '>=10'}

  node-domexception@1.0.0:
    resolution: {integrity: sha512-/jKZoMpw0F8GRwl4/eLROPA3cfcXtLApP0QzLmUT/HuPCZWyB7IY9ZrMeKw2O/nFIqPQB3PVM9aYm0F312AXDQ==}
    engines: {node: '>=10.5.0'}
    deprecated: Use your platform's native DOMException instead

  node-fetch@3.3.1:
    resolution: {integrity: sha512-cRVc/kyto/7E5shrWca1Wsea4y6tL9iYJE5FBCius3JQfb/4P4I295PfhgbJQBLTx6lATE4z+wK0rPM4VS2uow==}
    engines: {node: ^12.20.0 || ^14.13.1 || >=16.0.0}

  node-gyp-build-optional-packages@5.1.1:
    resolution: {integrity: sha512-+P72GAjVAbTxjjwUmwjVrqrdZROD4nf8KgpBoDxqXXTiYZZt/ud60dE5yvCSr9lRO8e8yv6kgJIC0K0PfZFVQw==}
    hasBin: true

  node-releases@2.0.19:
    resolution: {integrity: sha512-xxOWJsBKtzAq7DY0J+DTzuz58K8e7sJbdgwkbMWQe8UYB6ekmsQ45q0M/tJDsGaZmbC+l7n57UV8Hl5tHxO9uw==}

  npm-run-path@5.3.0:
    resolution: {integrity: sha512-ppwTtiJZq0O/ai0z7yfudtBpWIoxM8yE6nHi1X47eFR2EWORqfbu6CnPlNsjeN683eT0qG6H/Pyf9fCcvjnnnQ==}
    engines: {node: ^12.20.0 || ^14.13.1 || >=16.0.0}

  object-assign@4.1.1:
    resolution: {integrity: sha512-rJgTQnkUnH1sFw8yT6VSU3zD3sWmu6sZhIseY8VX+GRu3P6F7Fu+JNDoXfklElbLJSnc3FUQHVe4cU5hj+BcUg==}
    engines: {node: '>=0.10.0'}

  object-inspect@1.13.4:
    resolution: {integrity: sha512-W67iLl4J2EXEGTbfeHCffrjDfitvLANg0UlX3wFUUSTx92KXRFegMHUVgSqE+wvhAbi4WqjGg9czysTV2Epbew==}
    engines: {node: '>= 0.4'}

  ohash@1.1.6:
    resolution: {integrity: sha512-TBu7PtV8YkAZn0tSxobKY2n2aAQva936lhRrj6957aDaCf9IEtqsKbgMzXE/F/sjqYOwmrukeORHNLe5glk7Cg==}

  ohash@2.0.11:
    resolution: {integrity: sha512-RdR9FQrFwNBNXAr4GixM8YaRZRJ5PUWbKYbE5eOsrwAjJW0q2REGcf79oYPsLyskQCZG1PLN+S/K1V00joZAoQ==}

  on-change@5.0.1:
    resolution: {integrity: sha512-n7THCP7RkyReRSLkJb8kUWoNsxUIBxTkIp3JKno+sEz6o/9AJ3w3P9fzQkITEkMwyTKJjZciF3v/pVoouxZZMg==}
    engines: {node: '>=18'}

  on-finished@2.4.1:
    resolution: {integrity: sha512-oVlzkg3ENAhCk2zdv7IJwd/QUD4z2RxRwpkcGY8psCVcCYZNq4wYnVWALHM+brtuJjePWiYF/ClmuDr8Ch5+kg==}
    engines: {node: '>= 0.8'}

  once@1.4.0:
    resolution: {integrity: sha512-lNaJgI+2Q5URQBkccEKHTQOPaXdUxnZZElQTZY0MFUAuaEqe1E+Nyvgdz/aIyNi6Z9MzO5dv1H8n58/GELp3+w==}

  onetime@6.0.0:
    resolution: {integrity: sha512-1FlR+gjXK7X+AsAHso35MnyN5KqGwJRi/31ft6x0M194ht7S+rWAvd7PHss9xSKMzE0asv1pyIHaJYq+BbacAQ==}
    engines: {node: '>=12'}

  openapi-types@12.1.3:
    resolution: {integrity: sha512-N4YtSYJqghVu4iek2ZUvcN/0aqH1kRDuNqzcycDxhOUpg7GdvLa2F3DgS6yBNhInhv2r/6I0Flkn7CqL8+nIcw==}

  openapi3-ts@4.4.0:
    resolution: {integrity: sha512-9asTNB9IkKEzWMcHmVZE7Ts3kC9G7AFHfs8i7caD8HbI76gEjdkId4z/AkP83xdZsH7PLAnnbl47qZkXuxpArw==}

  openapi3-ts@4.5.0:
    resolution: {integrity: sha512-jaL+HgTq2Gj5jRcfdutgRGLosCy/hT8sQf6VOy+P+g36cZOjI1iukdPnijC+4CmeRzg/jEllJUboEic2FhxhtQ==}

  p-limit@5.0.0:
    resolution: {integrity: sha512-/Eaoq+QyLSiXQ4lyYV23f14mZRQcXnxfHrN0vCai+ak9G0pp9iEQukIIZq5NccEvwRB8PUnZT0KsOoDCINS1qQ==}
    engines: {node: '>=18'}

  p-retry@6.2.1:
    resolution: {integrity: sha512-hEt02O4hUct5wtwg4H4KcWgDdm+l1bOaEy/hWzd8xtXB9BqxTWBBhb+2ImAtH4Cv4rPjV76xN3Zumqk3k3AhhQ==}
    engines: {node: '>=16.17'}

  package-json-from-dist@1.0.1:
    resolution: {integrity: sha512-UEZIS3/by4OC8vL3P2dTXRETpebLI2NiI5vIrjaD/5UtrkFX/tNbwjTSRAGC/+7CAo2pIcBaRgWmcBBHcsaCIw==}

  parseurl@1.3.3:
    resolution: {integrity: sha512-CiyeOxFT/JZyN5m0z9PfXw4SCBJ6Sygz1Dpl0wqjlhDEGGBP1GnsUVEL0p63hoG1fcj3fHynXi9NYO4nWOL+qQ==}
    engines: {node: '>= 0.8'}

  path-browserify@1.0.1:
    resolution: {integrity: sha512-b7uo2UCUOYZcnF/3ID0lulOJi/bafxa1xPe7ZPsammBSpjSWQkjNxlt635YGS2MiR9GjvuXCtz2emr3jbsz98g==}

  path-key@3.1.1:
    resolution: {integrity: sha512-ojmeN0qd+y0jszEtoY48r0Peq5dwMEkIlCOu6Q5f41lfkswXuKtYrhgoTpLnyIcHm24Uhqx+5Tqm2InSwLhE6Q==}
    engines: {node: '>=8'}

  path-key@4.0.0:
    resolution: {integrity: sha512-haREypq7xkM7ErfgIyA0z+Bj4AGKlMSdlQE2jvJo6huWD1EdkKYV+G/T4nq0YEF2vgTT8kqMFKo1uHn950r4SQ==}
    engines: {node: '>=12'}

  path-parse@1.0.7:
    resolution: {integrity: sha512-LDJzPVEEEPR+y48z93A0Ed0yXb8pAByGWo/k5YYdYgpY2/2EsOsksJrq7lOHxryrVOn1ejG6oAp8ahvOIQD8sw==}

  path-scurry@1.11.1:
    resolution: {integrity: sha512-Xa4Nw17FS9ApQFJ9umLiJS4orGjm7ZzwUrwamcGQuHSzDyth9boKDaycYdDcZDuqYATXw4HFXgaqWTctW/v1HA==}
    engines: {node: '>=16 || 14 >=14.18'}

  path-to-regexp@6.3.0:
    resolution: {integrity: sha512-Yhpw4T9C6hPpgPeA28us07OJeqZ5EzQTkbfwuhsUg0c237RomFoETJgmp2sa3F/41gfLE6G5cqcYwznmeEeOlQ==}

  path-to-regexp@8.2.0:
    resolution: {integrity: sha512-TdrF7fW9Rphjq4RjrW0Kp2AW0Ahwu9sRGTkS6bvDi0SCwZlEZYmcfDbEsTz8RVk0EHIS/Vd1bv3JhG+1xZuAyQ==}
    engines: {node: '>=16'}

  path-type@4.0.0:
    resolution: {integrity: sha512-gDKb8aZMDeD/tZWs9P6+q0J9Mwkdl6xMV8TjnGP3qJVJ06bdMgkbBlLU8IdfOsIsFz2BW1rNVT3XuNEl8zPAvw==}
    engines: {node: '>=8'}

  pathe@1.1.2:
    resolution: {integrity: sha512-whLdWMYL2TwI08hn8/ZqAbrVemu0LNaNNJZX73O6qaIdCTfXutsLhMkjdENX0qhsQ9uIimo4/aQOmXkoon2nDQ==}

  pathe@2.0.3:
    resolution: {integrity: sha512-WUjGcAqP1gQacoQe+OBJsFA7Ld4DyXuUIjZ5cc75cLHvJ7dtNsTugphxIADwspS+AraAUePCKrSVtPLFj/F88w==}

  pathval@1.1.1:
    resolution: {integrity: sha512-Dp6zGqpTdETdR63lehJYPeIOqpiNBNtc7BpWSLrOje7UaIsE5aY92r/AunQA7rsXvet3lrJ3JnZX29UPTKXyKQ==}

  pathval@2.0.0:
    resolution: {integrity: sha512-vE7JKRyES09KiunauX7nd2Q9/L7lhok4smP9RZTDeD4MVs72Dp2qNFVz39Nz5a0FVEW0BJR6C0DYrq6unoziZA==}
    engines: {node: '>= 14.16'}

  pause-stream@0.0.11:
    resolution: {integrity: sha512-e3FBlXLmN/D1S+zHzanP4E/4Z60oFAa3O051qt1pxa7DEJWKAyil6upYVXCWadEnuoqa4Pkc9oUx9zsxYeRv8A==}

  picocolors@1.1.1:
    resolution: {integrity: sha512-xceH2snhtb5M9liqDsmEw56le376mTZkEX/jEb/RxNFyegNul7eNslCXP9FDj/Lcu0X8KEyMceP2ntpaHrDEVA==}

  picomatch@2.3.1:
    resolution: {integrity: sha512-JU3teHTNjmE2VCGFzuY8EXzCDVwEqB2a8fsIvwaStHhAWJEeVd1o1QD80CU6+ZdEXXSLbSsuLwJjkCBWqRQUVA==}
    engines: {node: '>=8.6'}

  picomatch@4.0.2:
    resolution: {integrity: sha512-M7BAV6Rlcy5u+m6oPhAPFgJTzAioX/6B0DxyvDlo9l8+T3nLKbrczg2WLUyzd45L8RqfUMyGPzekbMvX2Ldkwg==}
    engines: {node: '>=12'}

  pirates@4.0.7:
    resolution: {integrity: sha512-TfySrs/5nm8fQJDcBDuUng3VOUKsd7S+zqvbOTiGXHfxX4wK31ard+hoNuvkicM/2YFzlpDgABOevKSsB4G/FA==}
    engines: {node: '>= 6'}

  pkg-types@1.3.1:
    resolution: {integrity: sha512-/Jm5M4RvtBFVkKWRu2BLUTNP8/M2a+UwuAX+ae4770q1qVGtfjG+WTCupoZixokjmHiry8uI+dlY8KXYV5HVVQ==}

  pkg-types@2.1.0:
    resolution: {integrity: sha512-wmJwA+8ihJixSoHKxZJRBQG1oY8Yr9pGLzRmSsNms0iNWyHHAlZCa7mmKiFR10YPZuz/2k169JiS/inOjBCZ2A==}

  postcss-load-config@6.0.1:
    resolution: {integrity: sha512-oPtTM4oerL+UXmx+93ytZVN82RrlY/wPUV8IeDxFrzIjXOLF1pN+EmKPLbubvKHT2HC20xXsCAH2Z+CKV6Oz/g==}
    engines: {node: '>= 18'}
    peerDependencies:
      jiti: '>=1.21.0'
      postcss: '>=8.0.9'
      tsx: ^4.8.1
      yaml: ^2.4.2
    peerDependenciesMeta:
      jiti:
        optional: true
      postcss:
        optional: true
      tsx:
        optional: true
      yaml:
        optional: true

  postcss@8.5.6:
    resolution: {integrity: sha512-3Ybi1tAuwAP9s0r1UQ2J4n5Y0G05bJkpUIO0/bI9MhwmD70S5aTWbXGBwxHrelT+XM1k6dM0pk+SwNkpTRN7Pg==}
    engines: {node: ^10 || ^12 || >=14}

  prebuild-install@7.1.3:
    resolution: {integrity: sha512-8Mf2cbV7x1cXPUILADGI3wuhfqWvtiLA1iclTDbFRZkgRQS0NqsPZphna9V+HyTEadheuPmjaJMsbzKQFOzLug==}
    engines: {node: '>=10'}
    hasBin: true

  pretty-format@29.7.0:
    resolution: {integrity: sha512-Pdlw/oPxN+aXdmM9R00JVC9WVFoCLTKJvDVLgmJ+qAffBMxsV85l/Lu7sNx4zSzPyoL2euImuEwHhOXdEgNFZQ==}
    engines: {node: ^14.15.0 || ^16.10.0 || >=18.0.0}

  printable-characters@1.0.42:
    resolution: {integrity: sha512-dKp+C4iXWK4vVYZmYSd0KBH5F/h1HoZRsbJ82AVKRO3PEo8L4lBS/vLwhVtpwwuYcoIsVY+1JYKR268yn480uQ==}

  prompts@2.4.2:
    resolution: {integrity: sha512-NxNv/kLguCA7p3jE8oL2aEBsrJWgAakBpgmgK6lpPWV+WuOmY6r2/zbAVnP+T8bQlA0nzHXSJSJW0Hq7ylaD2Q==}
    engines: {node: '>= 6'}

  proxy-addr@2.0.7:
    resolution: {integrity: sha512-llQsMLSUDUPT44jdrU/O37qlnifitDP+ZwrmmZcoSKyLKvtZxpyV0n2/bD/N4tBAAZ/gJEdZU7KMraoK1+XYAg==}
    engines: {node: '>= 0.10'}

  ps-tree@1.2.0:
    resolution: {integrity: sha512-0VnamPPYHl4uaU/nSFeZZpR21QAWRz+sRv4iW9+v/GS/J5U5iZB5BNN6J0RMoOvdx2gWM2+ZFMIm58q24e4UYA==}
    engines: {node: '>= 0.10'}
    hasBin: true

  pump@3.0.3:
    resolution: {integrity: sha512-todwxLMY7/heScKmntwQG8CXVkWUOdYxIvY2s0VWAAMh/nd8SoYiRaKjlr7+iCs984f2P8zvrfWcDDYVb73NfA==}

  punycode@2.3.1:
    resolution: {integrity: sha512-vYt7UD1U9Wg6138shLtLOvdAu+8DsC/ilFtEVHcH+wydcSpNE20AfSOduf6MkRFahL5FY7X1oU7nKVZFtfq8Fg==}
    engines: {node: '>=6'}

  pvtsutils@1.3.6:
    resolution: {integrity: sha512-PLgQXQ6H2FWCaeRak8vvk1GW462lMxB5s3Jm673N82zI4vqtVUPuZdffdZbPDFRoU8kAhItWFtPCWiPpp4/EDg==}

  pvutils@1.1.3:
    resolution: {integrity: sha512-pMpnA0qRdFp32b1sJl1wOJNxZLQ2cbQx+k6tjNtZ8CpvVhNqEPRgivZ2WOUev2YMajecdH7ctUPDvEe87nariQ==}
    engines: {node: '>=6.0.0'}

  qs@6.14.0:
    resolution: {integrity: sha512-YWWTjgABSKcvs/nWBi9PycY/JiPJqOD4JA6o9Sej2AtvSGarXxKC3OQSk4pAarbdQlKAh5D4FCQkJNkW+GAn3w==}
    engines: {node: '>=0.6'}

  quansync@0.2.10:
    resolution: {integrity: sha512-t41VRkMYbkHyCYmOvx/6URnN80H7k4X0lLdBMGsz+maAwrJQYB1djpV6vHrQIBE0WBSGqhtEHrK9U3DWWH8v7A==}

  queue-microtask@1.2.3:
    resolution: {integrity: sha512-NuaNSa6flKT5JaSYQzJok04JzTL1CA6aGhv5rfLW3PgqA+M2ChpZQnAC8h8i4ZFkBS8X5RqkDBHA7r4hej3K9A==}

  range-parser@1.2.1:
    resolution: {integrity: sha512-Hrgsx+orqoygnmhFbKaHE6c296J+HTAQXoxEF6gNupROmmGJRoyzfG3ccAveqCBrwr/2yxQ5BVd/GTl5agOwSg==}
    engines: {node: '>= 0.6'}

  raw-body@3.0.0:
    resolution: {integrity: sha512-RmkhL8CAyCRPXCE28MMH0z2PNWQBNk2Q09ZdxM9IOOXwxwZbN+qbWaatPkdkWIKL2ZVDImrN/pK5HTRz2PcS4g==}
    engines: {node: '>= 0.8'}

  rc@1.2.8:
    resolution: {integrity: sha512-y3bGgqKj3QBdxLbLkomlohkvsA8gdAiUQlSBJnBhfn+BPxg4bc62d8TcBW15wavDfgexCgccckhcZvywyQYPOw==}
    hasBin: true

  react-dom@18.2.0:
    resolution: {integrity: sha512-6IMTriUmvsjHUjNtEDudZfuDQUoWXVxKHhlEGSk81n4YFS+r/Kl99wXiwlVXtPBtJenozv2P+hxDsw9eA7Xo6g==}
    peerDependencies:
      react: ^18.3

  react-dom@19.1.0:
    resolution: {integrity: sha512-Xs1hdnE+DyKgeHJeJznQmYMIBG3TKIHJJT95Q58nHLSrElKlGQqDTR2HQ9fx5CN/Gk6Vh/kupBTDLU11/nDk/g==}
    peerDependencies:
      react: ^19.0.0

  react-is@18.3.1:
    resolution: {integrity: sha512-/LLMVyas0ljjAtoYiPqYiL8VWXzUUdThrmU5+n20DZv+a+ClRoevUzw5JxU+Ieh5/c87ytoTBV9G1FiKfNJdmg==}

  react-refresh@0.17.0:
    resolution: {integrity: sha512-z6F7K9bV85EfseRCp2bzrpyQ0Gkw1uLoCel9XBVWPg/TjRj94SkJzUTGfOa4bs7iJvBWtQG0Wq7wnI0syw3EBQ==}
    engines: {node: '>=0.10.0'}

  react@18.3.1:
    resolution: {integrity: sha512-wS+hAgJShR0KhEvPJArfuPVN1+Hz1t0Y6n5jLrGQbkb4urgPE/0Rve+1kMB1v/oWgHgm4WIcV+i7F2pTVj+2iQ==}
    engines: {node: '>=0.10.0'}

  react@19.1.0:
    resolution: {integrity: sha512-FS+XFBNvn3GTAWq26joslQgWNoFu08F4kl0J4CgdNKADkdSGXQyTCnKteIAJy96Br6YbpEU1LSzV5dYtjMkMDg==}
    engines: {node: '>=0.10.0'}

  readable-stream@3.6.2:
    resolution: {integrity: sha512-9u/sniCrY3D5WdsERHzHE4G2YCXqoG5FTHUiCC4SIbr6XcLZBY05ya9EKjYek9O5xOAwjGq+1JdGBAS7Q9ScoA==}
    engines: {node: '>= 6'}

  readdirp@4.1.2:
    resolution: {integrity: sha512-GDhwkLfywWL2s6vEjyhri+eXmfH6j1L7JE27WhqLeYzoh/A3DBaYGEj2H/HFZCn/kMfim73FXxEJTw06WtxQwg==}
    engines: {node: '>= 14.18.0'}

  redis-errors@1.2.0:
    resolution: {integrity: sha512-1qny3OExCf0UvUV/5wpYKf2YwPcOqXzkwKKSmKHiE6ZMQs5heeE/c8eXK+PNllPvmjgAbfnsbpkGZWy8cBpn9w==}
    engines: {node: '>=4'}

  redis-parser@3.0.0:
    resolution: {integrity: sha512-DJnGAeenTdpMEH6uAJRK/uiyEIH9WVsUmoLwzudwGJUwZPp80PDBWPHXSAGNPwNvIXAbe7MSUB1zQFugFml66A==}
    engines: {node: '>=4'}

  require-directory@2.1.1:
    resolution: {integrity: sha512-fGxEI7+wsG9xrvdjsrlmL22OMTTiHRwAMroiEeMgq8gzoLC/PQr7RsRDSTLUg/bZAZtF+TVIkHc6/4RIKrui+Q==}
    engines: {node: '>=0.10.0'}

  require-from-string@2.0.2:
    resolution: {integrity: sha512-Xf0nWe6RseziFMu+Ap9biiUbmplq6S9/p+7w7YXP/JBHhrUDDUhwa+vANyubuqfZWTveU//DYVGsDG7RKL/vEw==}
    engines: {node: '>=0.10.0'}

  resolve-from@5.0.0:
    resolution: {integrity: sha512-qYg9KP24dD5qka9J47d0aVky0N+b4fTU89LN9iDnjB5waksiC49rvMB0PrUJQGoTmH50XPiqOvAjDfaijGxYZw==}
    engines: {node: '>=8'}

  resolve-pkg-maps@1.0.0:
    resolution: {integrity: sha512-seS2Tj26TBVOC2NIc2rOe2y2ZO7efxITtLZcGSOnHHNOQ7CkiUBfw0Iw2ck6xkIhPwLhKNLS8BO+hEpngQlqzw==}

  resolve@1.22.10:
    resolution: {integrity: sha512-NPRy+/ncIMeDlTAsuqwKIiferiawhefFJtkNSW0qZJEqMEb+qBt/77B/jGeeek+F0uOeN05CDa6HXbbIgtVX4w==}
    engines: {node: '>= 0.4'}
    hasBin: true

  retry@0.13.1:
    resolution: {integrity: sha512-XQBQ3I8W1Cge0Seh+6gjj03LbmRFWuoszgK9ooCpwYIrhhoO80pfq4cUkU5DkknwfOfFteRwlZ56PYOGYyFWdg==}
    engines: {node: '>= 4'}

  reusify@1.1.0:
    resolution: {integrity: sha512-g6QUff04oZpHs0eG5p83rFLhHeV00ug/Yf9nZM6fLeUrPguBTkTQOdpAWWspMh55TZfVQDPaN3NQJfbVRAxdIw==}
    engines: {iojs: '>=1.0.0', node: '>=0.10.0'}

  rollup-plugin-inject@3.0.2:
    resolution: {integrity: sha512-ptg9PQwzs3orn4jkgXJ74bfs5vYz1NCZlSQMBUA0wKcGp5i5pA1AO3fOUEte8enhGUC+iapTCzEWw2jEFFUO/w==}
    deprecated: This package has been deprecated and is no longer maintained. Please use @rollup/plugin-inject.

  rollup-plugin-node-polyfills@0.2.1:
    resolution: {integrity: sha512-4kCrKPTJ6sK4/gLL/U5QzVT8cxJcofO0OU74tnB19F40cmuAKSzH5/siithxlofFEjwvw1YAhPmbvGNA6jEroA==}

  rollup-pluginutils@2.8.2:
    resolution: {integrity: sha512-EEp9NhnUkwY8aif6bxgovPHMoMoNr2FulJziTndpt5H9RdwC47GSGuII9XxpSdzVGM0GWrNPHV6ie1LTNJPaLQ==}

  rollup@4.44.0:
    resolution: {integrity: sha512-qHcdEzLCiktQIfwBq420pn2dP+30uzqYxv9ETm91wdt2R9AFcWfjNAmje4NWlnCIQ5RMTzVf0ZyisOKqHR6RwA==}
    engines: {node: '>=18.0.0', npm: '>=8.0.0'}
    hasBin: true

  rou3@0.5.1:
    resolution: {integrity: sha512-OXMmJ3zRk2xeXFGfA3K+EOPHC5u7RDFG7lIOx0X1pdnhUkI8MdVrbV+sNsD80ElpUZ+MRHdyxPnFthq9VHs8uQ==}

  router@2.2.0:
    resolution: {integrity: sha512-nLTrUKm2UyiL7rlhapu/Zl45FwNgkZGaCpZbIHajDYgwlJCOzLSk+cIPAnsEqV955GjILJnKbdQC1nVPz+gAYQ==}
    engines: {node: '>= 18'}

  run-parallel@1.2.0:
    resolution: {integrity: sha512-5l4VyZR86LZ/lDxZTR6jqL8AFE2S0IFLMP26AbjsLVADxHdhB/c0GUsH+y39UfCi3dzz8OlQuPmnaJOMoDHQBA==}

  rxjs@7.8.2:
    resolution: {integrity: sha512-dhKf903U/PQZY6boNNtAGdWbG85WAbjT/1xYoZIC7FAY0yWapOBQVsVrDl58W86//e1VpMNBtRV4MaXfdMySFA==}

  safe-buffer@5.2.1:
    resolution: {integrity: sha512-rp3So07KcdmmKbGvgaNxQSJr7bGVSVk5S9Eq1F+ppbRo70+YeaDxkw5Dd8NPN+GD6bjnYm2VuPuCXmpuYvmCXQ==}

  safer-buffer@2.1.2:
    resolution: {integrity: sha512-YZo3K82SD7Riyi0E1EQPojLz7kpepnSQI9IyPbHHg1XXXevb5dJI7tpyN2ADxGcQbHG7vcyRHk0cbwqcQriUtg==}

  scheduler@0.23.2:
    resolution: {integrity: sha512-UOShsPwz7NrMUqhR6t0hWjFduvOzbtv7toDH1/hIrfRNIDBnnBWd0CwJTGvTpngVlmwGCdP9/Zl/tVrDqcuYzQ==}

  scheduler@0.26.0:
    resolution: {integrity: sha512-NlHwttCI/l5gCPR3D1nNXtWABUmBwvZpEQiD4IXSbIDq8BzLIK/7Ir5gTFSGZDUu37K5cMNp0hFtzO38sC7gWA==}

  secure-json-parse@2.7.0:
    resolution: {integrity: sha512-6aU+Rwsezw7VR8/nyvKTx8QpWH9FrcYiXXlqC4z5d5XQBDRqtbfsRjnwGyqbi3gddNtWHuEk9OANUotL26qKUw==}

  semver@6.3.1:
    resolution: {integrity: sha512-BR7VvDCVHO+q2xBEWskxS6DJE1qRnb7DxzUrogb71CWoSficBxYsiAGd+Kl0mmq/MprG9yArRkyrQxTO6XjMzA==}
    hasBin: true

  semver@7.5.4:
    resolution: {integrity: sha512-1bCSESV6Pv+i21Hvpxp3Dx+pSD8lIPt8uVjRrxAUt/nbswYc+tK6Y2btiULjd4+fnq15PX+nqQDC7Oft7WkwcA==}
    engines: {node: '>=10'}
    hasBin: true

  semver@7.7.2:
    resolution: {integrity: sha512-RF0Fw+rO5AMf9MAyaRXI4AV0Ulj5lMHqVxxdSgiVbixSCXoEmmX/jk0CuJw4+3SqroYO9VoUh+HcuJivvtJemA==}
    engines: {node: '>=10'}
    hasBin: true

  send@1.2.0:
    resolution: {integrity: sha512-uaW0WwXKpL9blXE2o0bRhoL2EGXIrZxQ2ZQ4mgcfoBxdFmQold+qWsD2jLrfZ0trjKL6vOw0j//eAwcALFjKSw==}
    engines: {node: '>= 18'}

  serve-static@2.2.0:
    resolution: {integrity: sha512-61g9pCh0Vnh7IutZjtLGGpTA355+OPn2TyDv/6ivP2h/AdAVX9azsoxmg2/M6nZeQZNYBEwIcsne1mJd9oQItQ==}
    engines: {node: '>= 18'}

  set-cookie-parser@2.7.1:
    resolution: {integrity: sha512-IOc8uWeOZgnb3ptbCURJWNjWUPcO3ZnTTdzsurqERrP6nPyv+paC55vJM0LpOlT2ne+Ix+9+CRG1MNLlyZ4GjQ==}

  setprototypeof@1.2.0:
    resolution: {integrity: sha512-E5LDX7Wrp85Kil5bhZv46j8jOeboKq5JMmYM3gVGdGH8xFpPWXUMsNrlODCrkoxMEeNi/XZIwuRvY4XNwYMJpw==}

  sharp@0.33.5:
    resolution: {integrity: sha512-haPVm1EkS9pgvHrQ/F3Xy+hgcuMV0Wm9vfIBSiwZ05k+xgb0PkBQpGsAA/oWdDobNaZTH5ppvHtzCFbnSEwHVw==}
    engines: {node: ^18.17.0 || ^20.3.0 || >=21.0.0}

  shebang-command@2.0.0:
    resolution: {integrity: sha512-kHxr2zZpYtdmrN1qDjrrX/Z1rR1kG8Dx+gkpK1G4eXmvXswmcE1hTWBWYUzlraYw1/yZp6YuDY77YtvbN0dmDA==}
    engines: {node: '>=8'}

  shebang-regex@3.0.0:
    resolution: {integrity: sha512-7++dFhtcx3353uBaq8DDR4NuxBetBzC7ZQOhmTQInHEd6bSrXdiEyzCvG07Z44UYdLShWUyXt5M/yhz8ekcb1A==}
    engines: {node: '>=8'}

  shell-quote@1.8.3:
    resolution: {integrity: sha512-ObmnIF4hXNg1BqhnHmgbDETF8dLPCggZWBjkQfhZpbszZnYur5DUljTcCHii5LC3J5E0yeO/1LIMyH+UvHQgyw==}
    engines: {node: '>= 0.4'}

  side-channel-list@1.0.0:
    resolution: {integrity: sha512-FCLHtRD/gnpCiCHEiJLOwdmFP+wzCmDEkc9y7NsYxeF4u7Btsn1ZuwgwJGxImImHicJArLP4R0yX4c2KCrMrTA==}
    engines: {node: '>= 0.4'}

  side-channel-map@1.0.1:
    resolution: {integrity: sha512-VCjCNfgMsby3tTdo02nbjtM/ewra6jPHmpThenkTYh8pG9ucZ/1P8So4u4FGBek/BjpOVsDCMoLA/iuBKIFXRA==}
    engines: {node: '>= 0.4'}

  side-channel-weakmap@1.0.2:
    resolution: {integrity: sha512-WPS/HvHQTYnHisLo9McqBHOJk2FkHO/tlpvldyrnem4aeQp4hai3gythswg6p01oSoTl58rcpiFAjF2br2Ak2A==}
    engines: {node: '>= 0.4'}

  side-channel@1.1.0:
    resolution: {integrity: sha512-ZX99e6tRweoUXqR+VBrslhda51Nh5MTQwou5tnUDgbtyM0dBgmhEDtWGP/xbKn6hqfPRHujUNwz5fy/wbbhnpw==}
    engines: {node: '>= 0.4'}

  siginfo@2.0.0:
    resolution: {integrity: sha512-ybx0WO1/8bSBLEWXZvEd7gMW3Sn3JFlW3TvX1nREbDLRNQNaeNN8WK0meBwPdAaOI7TtRRRJn/Es1zhrrCHu7g==}

  signal-exit@4.1.0:
    resolution: {integrity: sha512-bzyZ1e88w9O1iNJbKnOlvYTrWPDl46O1bG0D3XInv+9tkPrxrN8jUUTiFlDkkmKWgn1M6CfIA13SuGqOa9Korw==}
    engines: {node: '>=14'}

  simple-concat@1.0.1:
    resolution: {integrity: sha512-cSFtAPtRhljv69IK0hTVZQ+OfE9nePi/rtJmw5UjHeVyVroEqJXP1sFztKUy1qU+xvz3u/sfYJLa947b7nAN2Q==}

  simple-get@4.0.1:
    resolution: {integrity: sha512-brv7p5WgH0jmQJr1ZDDfKDOSeWWg+OVypG99A/5vYGPqJ6pxiaHLy8nxtFjBA7oMa01ebA9gfh1uMCFqOuXxvA==}

  simple-swizzle@0.2.2:
    resolution: {integrity: sha512-JA//kQgZtbuY83m+xT+tXJkmJncGMTFT+C+g2h2R9uxkYIrE2yy9sgmcLhCnw57/WSD+Eh3J97FPEDFnbXnDUg==}

  sirv@3.0.1:
    resolution: {integrity: sha512-FoqMu0NCGBLCcAkS1qA+XJIQTR6/JHfQXl+uGteNCQ76T91DMUjPa9xfmeqMY3z80nLSg9yQmNjK0Px6RWsH/A==}
    engines: {node: '>=18'}

  sisteransi@1.0.5:
    resolution: {integrity: sha512-bLGGlR1QxBcynn2d5YmDX4MGjlZvy2MRBDRNHLJ8VI6l6+9FUiyTFNJ0IveOSP0bcXgVDPRcfGqA0pjaqUpfVg==}

  slash@4.0.0:
    resolution: {integrity: sha512-3dOsAHXXUkQTpOYcoAxLIorMTp4gIQr5IW3iVb7A7lFIp0VHhnynm9izx6TssdrIcVIESAlVjtnO2K8bg+Coew==}
    engines: {node: '>=12'}

  source-map-js@1.2.1:
    resolution: {integrity: sha512-UXWMKhLOwVKb728IUtQPXxfYU+usdybtUrK/8uGE8CQMvrhOpwvzDBwj0QhSL7MQc7vIsISBG8VQ8+IDQxpfQA==}
    engines: {node: '>=0.10.0'}

  source-map-support@0.5.21:
    resolution: {integrity: sha512-uBHU3L3czsIyYXKX88fdrGovxdSCoTGDRZ6SYXtSRxLZUzHg5P/66Ht6uoUlHu9EZod+inXhKo3qQgwXUT/y1w==}

  source-map@0.6.1:
    resolution: {integrity: sha512-UjgapumWlbMhkBgzT7Ykc5YXUT46F0iKu8SGXq0bcwP5dz/h0Plj6enJqjz1Zbq2l5WaqYnrVbwWOWMyF3F47g==}
    engines: {node: '>=0.10.0'}

  source-map@0.8.0-beta.0:
    resolution: {integrity: sha512-2ymg6oRBpebeZi9UUNsgQ89bhx01TcTkmNTGnNO88imTmbSgy4nfujrgVEFKWpMTEGA11EDkTt7mqObTPdigIA==}
    engines: {node: '>= 8'}

  sourcemap-codec@1.4.8:
    resolution: {integrity: sha512-9NykojV5Uih4lgo5So5dtw+f0JgJX30KCNI8gwhz2J9A15wD0Ml6tjHKwf6fTSa6fAdVBdZeNOs9eJ71qCk8vA==}
    deprecated: Please use @jridgewell/sourcemap-codec instead

  spawn-command@0.0.2:
    resolution: {integrity: sha512-zC8zGoGkmc8J9ndvml8Xksr1Amk9qBujgbF0JAIWO7kXr43w0h/0GJNM/Vustixu+YE8N/MTrQ7N31FvHUACxQ==}

  split@0.3.3:
    resolution: {integrity: sha512-wD2AeVmxXRBoX44wAycgjVpMhvbwdI2aZjCkvfNcH1YqHQvJVa1duWc73OyVGJUc05fhFaTZeQ/PYsrmyH0JVA==}

  sprintf-js@1.0.3:
    resolution: {integrity: sha512-D9cPgkvLlV3t3IzL0D0YLvGA9Ahk4PcvVwUbN0dSGr1aP0Nrt4AEnTUbuGvquEC0mA64Gqt1fzirlRs5ibXx8g==}

  stackback@0.0.2:
    resolution: {integrity: sha512-1XMJE5fQo1jGH6Y/7ebnwPOBEkIEnT4QF32d5R1+VXdXveM0IBMJt8zfaxX1P3QhVwrYe+576+jkANtSS2mBbw==}

  stacktracey@2.1.8:
    resolution: {integrity: sha512-Kpij9riA+UNg7TnphqjH7/CzctQ/owJGNbFkfEeve4Z4uxT5+JapVLFXcsurIfN34gnTWZNJ/f7NMG0E8JDzTw==}

  standard-as-callback@2.1.0:
    resolution: {integrity: sha512-qoRRSyROncaz1z0mvYqIE4lCd9p2R90i6GxW3uZv5ucSu8tU7B5HXUP1gG8pVZsYNVaXjk8ClXHPttLyxAL48A==}

  statuses@2.0.1:
    resolution: {integrity: sha512-RwNA9Z/7PrK06rYLIzFMlaF+l73iwpzsqRIFgbMLbTcLD6cOao82TaWefPXQvB2fOC4AjuYSEndS7N/mTCbkdQ==}
    engines: {node: '>= 0.8'}

  statuses@2.0.2:
    resolution: {integrity: sha512-DvEy55V3DB7uknRo+4iOGT5fP1slR8wQohVdknigZPMpMstaKJQWhwiYBACJE3Ul2pTnATihhBYnRhZQHGBiRw==}
    engines: {node: '>= 0.8'}

  std-env@3.9.0:
    resolution: {integrity: sha512-UGvjygr6F6tpH7o2qyqR6QYpwraIjKSdtzyBdyytFOHmPZY917kwdwLG0RbOjWOnKmnm3PeHjaoLLMie7kPLQw==}

  stoppable@1.1.0:
    resolution: {integrity: sha512-KXDYZ9dszj6bzvnEMRYvxgeTHU74QBFL54XKtP3nyMuJ81CFYtABZ3bAzL2EdFUaEwJOBOgENyFj3R7oTzDyyw==}
    engines: {node: '>=4', npm: '>=6'}

  stream-combiner@0.0.4:
    resolution: {integrity: sha512-rT00SPnTVyRsaSz5zgSPma/aHSOic5U1prhYdRy5HS2kTZviFpmDgzilbtsJsxiroqACmayynDN/9VzIbX5DOw==}

  string-argv@0.3.2:
    resolution: {integrity: sha512-aqD2Q0144Z+/RqG52NeHEkZauTAUWJO8c6yTftGJKO3Tja5tUgIfmIl6kExvhtxSDP7fXB6DvzkfMpCd/F3G+Q==}
    engines: {node: '>=0.6.19'}

  string-width@4.2.3:
    resolution: {integrity: sha512-wKyQRQpjJ0sIp62ErSZdGsjMJWsap5oRNihHhu6G7JVO/9jIB6UyevL+tXuOqrng8j/cxKTWyWUwvSTriiZz/g==}
    engines: {node: '>=8'}

  string-width@5.1.2:
    resolution: {integrity: sha512-HnLOCR3vjcY8beoNLtcjZ5/nxn2afmME6lhrDrebokqMap+XbeW8n9TXpPDOqdGK5qcI3oT0GKTW6wC7EMiVqA==}
    engines: {node: '>=12'}

  string_decoder@1.3.0:
    resolution: {integrity: sha512-hkRX8U1WjJFd8LsDJ2yQ/wWWxaopEsABU1XfkM8A+j0+85JAGppt16cr1Whg6KIbb4okU6Mql6BOj+uup/wKeA==}

  strip-ansi@6.0.1:
    resolution: {integrity: sha512-Y38VPSHcqkFrCpFnQ9vuSXmquuv5oXOKpGeT6aGrr3o3Gc9AlVa6JBfUSOCnbxGGZF+/0ooI7KrPuUSztUdU5A==}
    engines: {node: '>=8'}

  strip-ansi@7.1.0:
    resolution: {integrity: sha512-iq6eVVI64nQQTRYq2KtEg2d2uU7LElhTJwsH4YzIHZshxlgZms/wIc4VoDQTlG/IvVIrBKG06CrZnp0qv7hkcQ==}
    engines: {node: '>=12'}

  strip-final-newline@3.0.0:
    resolution: {integrity: sha512-dOESqjYr96iWYylGObzd39EuNTa5VJxyvVAEm5Jnh7KGo75V43Hk1odPQkNDyXNmUR6k+gEiDVXnjB8HJ3crXw==}
    engines: {node: '>=12'}

  strip-json-comments@2.0.1:
    resolution: {integrity: sha512-4gB8na07fecVVkOI6Rs4e7T6NOTki5EmL7TUduTs6bu3EdnSycntVJ4re8kgZA+wx9IueI2Y11bfbgwtzuE0KQ==}
    engines: {node: '>=0.10.0'}

  strip-json-comments@3.1.1:
    resolution: {integrity: sha512-6fPc+R4ihwqP6N/aIv2f1gMH8lOVtWQHoqC4yK6oSDVVocumAsfCqjkXnqiYMhmMwS/mEHLp7Vehlt3ql6lEig==}
    engines: {node: '>=8'}

  strip-literal@2.1.1:
    resolution: {integrity: sha512-631UJ6O00eNGfMiWG78ck80dfBab8X6IVFB51jZK5Icd7XAs60Z5y7QdSd/wGIklnWvRbUNloVzhOKKmutxQ6Q==}

  strip-literal@3.0.0:
    resolution: {integrity: sha512-TcccoMhJOM3OebGhSBEmp3UZ2SfDMZUEBdRA/9ynfLi8yYajyWX3JiXArcJt4Umh4vISpspkQIY8ZZoCqjbviA==}

  strtok3@10.3.1:
    resolution: {integrity: sha512-3JWEZM6mfix/GCJBBUrkA8p2Id2pBkyTkVCJKto55w080QBKZ+8R171fGrbiSp+yMO/u6F8/yUh7K4V9K+YCnw==}
    engines: {node: '>=18'}

  sucrase@3.35.0:
    resolution: {integrity: sha512-8EbVDiu9iN/nESwxeSxDKe0dunta1GOlHufmSSXxMD2z2/tMZpDMpvXQGsc+ajGo8y2uYUmixaSRUc/QPoQ0GA==}
    engines: {node: '>=16 || 14 >=14.17'}
    hasBin: true

  supports-color@7.2.0:
    resolution: {integrity: sha512-qpCAvRl9stuOHveKsn7HncJRvv501qIacKzQlO/+Lwxc9+0q2wLyv4Dfvt80/DPn2pqOBsJdDiogXGR9+OvwRw==}
    engines: {node: '>=8'}

  supports-color@8.1.1:
    resolution: {integrity: sha512-MpUEN2OodtUzxvKQl72cUF7RQ5EiHsGvSsVG0ia9c5RbWGL2CI4C7EpPS8UTBIplnlzZiNuV56w+FuNxy3ty2Q==}
    engines: {node: '>=10'}

  supports-preserve-symlinks-flag@1.0.0:
    resolution: {integrity: sha512-ot0WnXS9fgdkgIcePe6RHNk1WA8+muPa6cSjeR3V8K27q9BB1rTE3R1p7Hv0z1ZyAc8s6Vvv8DIyWf681MAt0w==}
    engines: {node: '>= 0.4'}

<<<<<<< HEAD
  svelte@5.36.0:
    resolution: {integrity: sha512-mQwp864P/ipJTElwU8L1LzkbzdUHfrn1su/R8mTJrH7M9mSi42hsgfHA0JU0f4OSkiznlWixan5FcUdR85G3BQ==}
    engines: {node: '>=18'}
=======
  swr@2.3.4:
    resolution: {integrity: sha512-bYd2lrhc+VarcpkgWclcUi92wYCpOgMws9Sd1hG1ntAu0NEy+14CbotuFjshBU2kt9rYj9TSmDcybpxpeTU1fg==}
    peerDependencies:
      react: ^19.0.0
>>>>>>> 057a6099

  tar-fs@2.1.3:
    resolution: {integrity: sha512-090nwYJDmlhwFwEW3QQl+vaNnxsO2yVsd45eTKRBzSzu+hlb1w2K9inVq5b0ngXuLVqQ4ApvsUHHnu/zQNkWAg==}

  tar-stream@2.2.0:
    resolution: {integrity: sha512-ujeqbceABgwMZxEJnk2HDY2DlnUZ+9oEcb1KzTVfYHio0UE6dG71n60d8D2I4qNvleWrrXpmjpt7vZeF1LnMZQ==}
    engines: {node: '>=6'}

  thenify-all@1.6.0:
    resolution: {integrity: sha512-RNxQH/qI8/t3thXJDwcstUO4zeqo64+Uy/+sNVRBx4Xn2OX+OZ9oP+iJnNFqplFra2ZUVeKCSa2oVWi3T4uVmA==}
    engines: {node: '>=0.8'}

  thenify@3.3.1:
    resolution: {integrity: sha512-RVZSIV5IG10Hk3enotrhvz0T9em6cyHBLkH/YAZuKqd8hRkKhSfCGIcP2KUY0EPxndzANBmNllzWPwak+bheSw==}

  throttleit@2.1.0:
    resolution: {integrity: sha512-nt6AMGKW1p/70DF/hGBdJB57B8Tspmbp5gfJ8ilhLnt7kkr2ye7hzD6NVG8GGErk2HWF34igrL2CXmNIkzKqKw==}
    engines: {node: '>=18'}

  through@2.3.8:
    resolution: {integrity: sha512-w89qg7PI8wAdvX60bMDP+bFoD5Dvhm9oLheFp5O4a2QF0cSBGsBX4qZmadPMvVqlLJBBci+WqGGOAPvcDeNSVg==}

  tinybench@2.9.0:
    resolution: {integrity: sha512-0+DUvqWMValLmha6lr4kD8iAMK1HzV0/aKnCtWb9v9641TnP/MFb7Pc2bxoxQjTXAErryXVgUOfv2YqNllqGeg==}

  tinyexec@0.3.2:
    resolution: {integrity: sha512-KQQR9yN7R5+OSwaK0XQoj22pwHoTlgYqmUscPYoknOoWCWfj/5/ABTMRi69FrKU5ffPVh5QcFikpWJI/P1ocHA==}

  tinyglobby@0.2.14:
    resolution: {integrity: sha512-tX5e7OM1HnYr2+a2C/4V0htOcSQcoSTH9KgJnVvNm5zm/cyEWKJ7j7YutsH9CxMdtOkkLFy2AHrMci9IM8IPZQ==}
    engines: {node: '>=12.0.0'}

  tinypool@0.8.4:
    resolution: {integrity: sha512-i11VH5gS6IFeLY3gMBQ00/MmLncVP7JLXOw1vlgkytLmJK7QnEr7NXf0LBdxfmNPAeyetukOk0bOYrJrFGjYJQ==}
    engines: {node: '>=14.0.0'}

  tinypool@1.1.1:
    resolution: {integrity: sha512-Zba82s87IFq9A9XmjiX5uZA/ARWDrB03OHlq+Vw1fSdt0I+4/Kutwy8BP4Y/y/aORMo61FQ0vIb5j44vSo5Pkg==}
    engines: {node: ^18.0.0 || >=20.0.0}

  tinyrainbow@2.0.0:
    resolution: {integrity: sha512-op4nsTR47R6p0vMUUoYl/a+ljLFVtlfaXkLQmqfLR1qHma1h/ysYk4hEXZ880bf2CYgTskvTa/e196Vd5dDQXw==}
    engines: {node: '>=14.0.0'}

  tinyspy@2.2.1:
    resolution: {integrity: sha512-KYad6Vy5VDWV4GH3fjpseMQ/XU2BhIYP7Vzd0LG44qRWm/Yt2WCOTicFdvmgo6gWaqooMQCawTtILVQJupKu7A==}
    engines: {node: '>=14.0.0'}

  tinyspy@4.0.3:
    resolution: {integrity: sha512-t2T/WLB2WRgZ9EpE4jgPJ9w+i66UZfDc8wHh0xrwiRNN+UwH98GIJkTeZqX9rg0i0ptwzqW+uYeIF0T4F8LR7A==}
    engines: {node: '>=14.0.0'}

  to-regex-range@5.0.1:
    resolution: {integrity: sha512-65P7iz6X5yEr1cwcgvQxbbIw7Uk3gOy5dIdtZ4rDveLqhrdJP+Li/Hx6tyK0NEb+2GCyneCMJiGqrADCSNk8sQ==}
    engines: {node: '>=8.0'}

  toidentifier@1.0.1:
    resolution: {integrity: sha512-o5sSPKEkg/DIQNmH43V0/uerLrpzVedkUh8tGNvaeXpfpuwjKenlSox/2O/BTlZUtEe+JG7s5YhEz608PlAHRA==}
    engines: {node: '>=0.6'}

  token-types@6.0.3:
    resolution: {integrity: sha512-IKJ6EzuPPWtKtEIEPpIdXv9j5j2LGJEYk0CKY2efgKoYKLBiZdh6iQkLVBow/CB3phyWAWCyk+bZeaimJn6uRQ==}
    engines: {node: '>=14.16'}

  totalist@3.0.1:
    resolution: {integrity: sha512-sf4i37nQ2LBx4m3wB74y+ubopq6W/dIzXg0FDGjsYnZHVa1Da8FH853wlL2gtUhg+xJXjfk3kUZS3BRoQeoQBQ==}
    engines: {node: '>=6'}

  tr46@1.0.1:
    resolution: {integrity: sha512-dTpowEjclQ7Kgx5SdBkqRzVhERQXov8/l9Ft9dVM9fmg0W0KQSVaXX9T4i6twCPNtYiZM53lpSSUAwJbFPOHxA==}

  tree-kill@1.2.2:
    resolution: {integrity: sha512-L0Orpi8qGpRG//Nd+H90vFB+3iHnue1zSSGmNOOCh1GLJ7rUKVwV2HvijphGQS2UmhUZewS9VgvxYIdgr+fG1A==}
    hasBin: true

  ts-interface-checker@0.1.13:
    resolution: {integrity: sha512-Y/arvbn+rrz3JCKl9C4kVNfTfSm2/mEp5FSz5EsZSANGPSlQrpRI5M4PKF+mJnE52jOO90PnPSc3Ur3bTQw0gA==}

  tslib@2.8.1:
    resolution: {integrity: sha512-oJFu94HQb+KVduSUQL7wnpmqnfmLsOA/nAh6b6EH0wCEoK0/mPeXU6c3wKDV83MkOuHPRHtSXKKU99IBazS/2w==}

  tsup@8.5.0:
    resolution: {integrity: sha512-VmBp77lWNQq6PfuMqCHD3xWl22vEoWsKajkF8t+yMBawlUS8JzEI+vOVMeuNZIuMML8qXRizFKi9oD5glKQVcQ==}
    engines: {node: '>=18'}
    hasBin: true
    peerDependencies:
      '@microsoft/api-extractor': ^7.36.0
      '@swc/core': ^1
      postcss: ^8.4.12
      typescript: '>=4.5.0'
    peerDependenciesMeta:
      '@microsoft/api-extractor':
        optional: true
      '@swc/core':
        optional: true
      postcss:
        optional: true
      typescript:
        optional: true

  tsx@3.14.0:
    resolution: {integrity: sha512-xHtFaKtHxM9LOklMmJdI3BEnQq/D5F73Of2E1GDrITi9sgoVkvIsrQUTY1G8FlmGtA+awCI4EBlTRRYxkL2sRg==}
    hasBin: true

  tsx@4.20.3:
    resolution: {integrity: sha512-qjbnuR9Tr+FJOMBqJCW5ehvIo/buZq7vH7qD7JziU98h6l3qGy0a/yPFjwO+y0/T7GFpNgNAvEcPPVfyT8rrPQ==}
    engines: {node: '>=18.0.0'}
    hasBin: true

  tunnel-agent@0.6.0:
    resolution: {integrity: sha512-McnNiV1l8RYeY8tBgEpuodCC1mLUdbSN+CYBL7kJsJNInOP8UjDDEwdk6Mw60vdLLrr5NHKZhMAOSrR2NZuQ+w==}

  turbo-darwin-64@2.5.4:
    resolution: {integrity: sha512-ah6YnH2dErojhFooxEzmvsoZQTMImaruZhFPfMKPBq8sb+hALRdvBNLqfc8NWlZq576FkfRZ/MSi4SHvVFT9PQ==}
    cpu: [x64]
    os: [darwin]

  turbo-darwin-arm64@2.5.4:
    resolution: {integrity: sha512-2+Nx6LAyuXw2MdXb7pxqle3MYignLvS7OwtsP9SgtSBaMlnNlxl9BovzqdYAgkUW3AsYiQMJ/wBRb7d+xemM5A==}
    cpu: [arm64]
    os: [darwin]

  turbo-linux-64@2.5.4:
    resolution: {integrity: sha512-5May2kjWbc8w4XxswGAl74GZ5eM4Gr6IiroqdLhXeXyfvWEdm2mFYCSWOzz0/z5cAgqyGidF1jt1qzUR8hTmOA==}
    cpu: [x64]
    os: [linux]

  turbo-linux-arm64@2.5.4:
    resolution: {integrity: sha512-/2yqFaS3TbfxV3P5yG2JUI79P7OUQKOUvAnx4MV9Bdz6jqHsHwc9WZPpO4QseQm+NvmgY6ICORnoVPODxGUiJg==}
    cpu: [arm64]
    os: [linux]

  turbo-windows-64@2.5.4:
    resolution: {integrity: sha512-EQUO4SmaCDhO6zYohxIjJpOKRN3wlfU7jMAj3CgcyTPvQR/UFLEKAYHqJOnJtymbQmiiM/ihX6c6W6Uq0yC7mA==}
    cpu: [x64]
    os: [win32]

  turbo-windows-arm64@2.5.4:
    resolution: {integrity: sha512-oQ8RrK1VS8lrxkLriotFq+PiF7iiGgkZtfLKF4DDKsmdbPo0O9R2mQxm7jHLuXraRCuIQDWMIw6dpcr7Iykf4A==}
    cpu: [arm64]
    os: [win32]

  turbo@2.5.4:
    resolution: {integrity: sha512-kc8ZibdRcuWUG1pbYSBFWqmIjynlD8Lp7IB6U3vIzvOv9VG+6Sp8bzyeBWE3Oi8XV5KsQrznyRTBPvrf99E4mA==}
    hasBin: true

  type-detect@4.1.0:
    resolution: {integrity: sha512-Acylog8/luQ8L7il+geoSxhEkazvkslg7PSNKOX59mbB9cOveP5aq9h74Y7YU8yDpJwetzQQrfIwtf4Wp4LKcw==}
    engines: {node: '>=4'}

  type-is@2.0.1:
    resolution: {integrity: sha512-OZs6gsjF4vMp32qrCbiVSkrFmXtG/AZhY3t0iAMrMBiAZyV9oALtXO8hsrHbMXF9x6L3grlFuwW2oAz7cav+Gw==}
    engines: {node: '>= 0.6'}

  typescript@5.8.2:
    resolution: {integrity: sha512-aJn6wq13/afZp/jT9QZmwEjDqqvSGp1VT5GVg+f/t6/oVyrgXM6BY1h9BRh/O5p3PlUPAe+WuiEZOmb/49RqoQ==}
    engines: {node: '>=14.17'}
    hasBin: true

  typescript@5.8.3:
    resolution: {integrity: sha512-p1diW6TqL9L07nNxvRMM7hMMw4c5XOo/1ibL4aAIGmSAt9slTE1Xgw5KWuof2uTOvCg9BY7ZRi+GaF+7sfgPeQ==}
    engines: {node: '>=14.17'}
    hasBin: true

  ufo@1.6.1:
    resolution: {integrity: sha512-9a4/uxlTWJ4+a5i0ooc1rU7C7YOw3wT+UGqdeNNHWnOF9qcMBgLRS+4IYUqbczewFx4mLEig6gawh7X6mFlEkA==}

  uint8array-extras@1.4.0:
    resolution: {integrity: sha512-ZPtzy0hu4cZjv3z5NW9gfKnNLjoz4y6uv4HlelAjDK7sY/xOkKZv9xK/WQpcsBB3jEybChz9DPC2U/+cusjJVQ==}
    engines: {node: '>=18'}

  uncrypto@0.1.3:
    resolution: {integrity: sha512-Ql87qFHB3s/De2ClA9e0gsnS6zXG27SkTiSJwjCc9MebbfapQfuPzumMIUMi38ezPZVNFcHI9sUIepeQfw8J8Q==}

  undici-types@5.26.5:
    resolution: {integrity: sha512-JlCMO+ehdEIKqlFxk6IfVoAUVmgz7cU7zD/h9XZ0qzeosSHmUJVOzSQvvYSYWXkFXC+IfLKSIffhv0sVZup6pA==}

  undici-types@6.21.0:
    resolution: {integrity: sha512-iwDZqg0QAGrg9Rav5H4n0M64c3mkR59cJ6wQp+7C4nI0gsmExaedaYLNO44eT4AtBBwjbTiGPMlt2Md0T9H9JQ==}

  undici-types@7.8.0:
    resolution: {integrity: sha512-9UJ2xGDvQ43tYyVMpuHlsgApydB8ZKfVYTsLDhXkFL/6gfkp+U8xTGdh8pMJv1SpZna0zxG1DwsKZsreLbXBxw==}

  undici@5.29.0:
    resolution: {integrity: sha512-raqeBD6NQK4SkWhQzeYKd1KmIG6dllBOTt55Rmkt4HtI9mwdWtJljnrXjAFUBLTSN67HWrOIZ3EPF4kjUw80Bg==}
    engines: {node: '>=14.0'}

  unenv@2.0.0-rc.1:
    resolution: {integrity: sha512-PU5fb40H8X149s117aB4ytbORcCvlASdtF97tfls4BPIyj4PeVxvpSuy1jAptqYHqB0vb2w2sHvzM0XWcp2OKg==}

  unenv@2.0.0-rc.17:
    resolution: {integrity: sha512-B06u0wXkEd+o5gOCMl/ZHl5cfpYbDZKAT+HWTL+Hws6jWu7dCiqBBXXXzMFcFVJb8D4ytAnYmxJA83uwOQRSsg==}

  universalify@2.0.1:
    resolution: {integrity: sha512-gptHNQghINnc/vTGIk0SOFGFNXw7JVrlRUtConJRlvaw6DuX0wO5Jeko9sWrMBhh+PsYAZ7oXAiOnf/UKogyiw==}
    engines: {node: '>= 10.0.0'}

  unpipe@1.0.0:
    resolution: {integrity: sha512-pjy2bYhSsufwWlKwPc+l3cN7+wuJlK6uz0YdJEOlQDbl6jo/YlPi4mb8agUkVC8BF7V8NuzeyPNqRksA3hztKQ==}
    engines: {node: '>= 0.8'}

  update-browserslist-db@1.1.3:
    resolution: {integrity: sha512-UxhIZQ+QInVdunkDAaiazvvT/+fXL5Osr0JZlJulepYu6Jd7qJtDZjlur0emRlT71EN3ScPoE7gvsuIKKNavKw==}
    hasBin: true
    peerDependencies:
      browserslist: '>= 4.21.0'

  uri-js@4.4.1:
    resolution: {integrity: sha512-7rKUyy33Q1yc98pQ1DAmLtwX109F7TIfWlW1Ydo8Wl1ii1SeHieeh0HHfPeL2fMXK6z0s8ecKs9frCuLJvndBg==}

  use-sync-external-store@1.5.0:
    resolution: {integrity: sha512-Rb46I4cGGVBmjamjphe8L/UnvJD+uPPtTkNvX5mZgqdbavhI4EbgIWJiIHXJ8bc/i9EQGPRh4DwEURJ552Do0A==}
    peerDependencies:
      react: ^19.0.0

  util-deprecate@1.0.2:
    resolution: {integrity: sha512-EPD5q1uXyFxJpCrLnCc1nHnq3gOa6DZBocAIiI2TaSCA7VCJ1UJDMagCzIkXNsUYfD1daK//LTEQ8xiIbrHtcw==}

  vary@1.1.2:
    resolution: {integrity: sha512-BNGbWLfd0eUPabhkXUVm0j8uuvREyTh5ovRa/dyow/BqAbZJyC+5fU+IzQOzmAKzYqYRAISoRhdQr3eIZ/PXqg==}
    engines: {node: '>= 0.8'}

  vite-node@1.6.1:
    resolution: {integrity: sha512-YAXkfvGtuTzwWbDSACdJSg4A4DZiAqckWe90Zapc/sEX3XvHcw1NdurM/6od8J207tSDqNbSsgdCacBgvJKFuA==}
    engines: {node: ^18.0.0 || >=20.0.0}
    hasBin: true

  vite-node@3.2.4:
    resolution: {integrity: sha512-EbKSKh+bh1E1IFxeO0pg1n4dvoOTt0UDiXMd/qn++r98+jPO1xtJilvXldeuQ8giIB5IkpjCgMleHMNEsGH6pg==}
    engines: {node: ^18.0.0 || ^20.0.0 || >=22.0.0}
    hasBin: true

  vite-plugin-dts@4.5.4:
    resolution: {integrity: sha512-d4sOM8M/8z7vRXHHq/ebbblfaxENjogAAekcfcDCCwAyvGqnPrc7f4NZbvItS+g4WTgerW0xDwSz5qz11JT3vg==}
    peerDependencies:
      typescript: '*'
      vite: '*'
    peerDependenciesMeta:
      vite:
        optional: true

  vite@5.4.19:
    resolution: {integrity: sha512-qO3aKv3HoQC8QKiNSTuUM1l9o/XX3+c+VTgLHbJWHZGeTPVAg2XwazI9UWzoxjIJCGCV2zU60uqMzjeLZuULqA==}
    engines: {node: ^18.0.0 || >=20.0.0}
    hasBin: true
    peerDependencies:
      '@types/node': ^18.0.0 || >=20.0.0
      less: '*'
      lightningcss: ^1.21.0
      sass: '*'
      sass-embedded: '*'
      stylus: '*'
      sugarss: '*'
      terser: ^5.4.0
    peerDependenciesMeta:
      '@types/node':
        optional: true
      less:
        optional: true
      lightningcss:
        optional: true
      sass:
        optional: true
      sass-embedded:
        optional: true
      stylus:
        optional: true
      sugarss:
        optional: true
      terser:
        optional: true

  vite@6.3.5:
    resolution: {integrity: sha512-cZn6NDFE7wdTpINgs++ZJ4N49W2vRp8LCKrn3Ob1kYNtOo21vfDoaV5GzBfLU4MovSAB8uNRm4jgzVQZ+mBzPQ==}
    engines: {node: ^18.0.0 || ^20.0.0 || >=22.0.0}
    hasBin: true
    peerDependencies:
      '@types/node': ^18.0.0 || ^20.0.0 || >=22.0.0
      jiti: '>=1.21.0'
      less: '*'
      lightningcss: ^1.21.0
      sass: '*'
      sass-embedded: '*'
      stylus: '*'
      sugarss: '*'
      terser: ^5.16.0
      tsx: ^4.8.1
      yaml: ^2.4.2
    peerDependenciesMeta:
      '@types/node':
        optional: true
      jiti:
        optional: true
      less:
        optional: true
      lightningcss:
        optional: true
      sass:
        optional: true
      sass-embedded:
        optional: true
      stylus:
        optional: true
      sugarss:
        optional: true
      terser:
        optional: true
      tsx:
        optional: true
      yaml:
        optional: true

  vitest@1.6.1:
    resolution: {integrity: sha512-Ljb1cnSJSivGN0LqXd/zmDbWEM0RNNg2t1QW/XUhYl/qPqyu7CsqeWtqQXHVaJsecLPuDoak2oJcZN2QoRIOag==}
    engines: {node: ^18.0.0 || >=20.0.0}
    hasBin: true
    peerDependencies:
      '@edge-runtime/vm': '*'
      '@types/node': ^18.0.0 || >=20.0.0
      '@vitest/browser': 1.6.1
      '@vitest/ui': 1.6.1
      happy-dom: '*'
      jsdom: '*'
    peerDependenciesMeta:
      '@edge-runtime/vm':
        optional: true
      '@types/node':
        optional: true
      '@vitest/browser':
        optional: true
      '@vitest/ui':
        optional: true
      happy-dom:
        optional: true
      jsdom:
        optional: true

  vitest@3.2.4:
    resolution: {integrity: sha512-LUCP5ev3GURDysTWiP47wRRUpLKMOfPh+yKTx3kVIEiu5KOMeqzpnYNsKyOoVrULivR8tLcks4+lga33Whn90A==}
    engines: {node: ^18.0.0 || ^20.0.0 || >=22.0.0}
    hasBin: true
    peerDependencies:
      '@edge-runtime/vm': '*'
      '@types/debug': ^4.1.12
      '@types/node': ^18.0.0 || ^20.0.0 || >=22.0.0
      '@vitest/browser': 3.2.4
      '@vitest/ui': 3.2.4
      happy-dom: '*'
      jsdom: '*'
    peerDependenciesMeta:
      '@edge-runtime/vm':
        optional: true
      '@types/debug':
        optional: true
      '@types/node':
        optional: true
      '@vitest/browser':
        optional: true
      '@vitest/ui':
        optional: true
      happy-dom:
        optional: true
      jsdom:
        optional: true

  vscode-uri@3.1.0:
    resolution: {integrity: sha512-/BpdSx+yCQGnCvecbyXdxHDkuk55/G3xwnC0GqY4gmQ3j+A+g8kzzgB4Nk/SINjqn6+waqw3EgbVF2QKExkRxQ==}

  web-streams-polyfill@3.3.3:
    resolution: {integrity: sha512-d2JWLCivmZYTSIoge9MsgFCZrt571BikcWGYkjC1khllbTeDlGqZ2D8vD8E/lJa8WGWbb7Plm8/XJYV7IJHZZw==}
    engines: {node: '>= 8'}

  webidl-conversions@4.0.2:
    resolution: {integrity: sha512-YQ+BmxuTgd6UXZW3+ICGfyqRyHXVlD5GtQr5+qjiNW7bF0cqrzX500HVXPBOvgXb5YnzDd+h0zqyv61KUD7+Sg==}

  webpod@0.0.2:
    resolution: {integrity: sha512-cSwwQIeg8v4i3p4ajHhwgR7N6VyxAf+KYSSsY6Pd3aETE+xEU4vbitz7qQkB0I321xnhDdgtxuiSfk5r/FVtjg==}
    hasBin: true

  whatwg-url@7.1.0:
    resolution: {integrity: sha512-WUu7Rg1DroM7oQvGWfOiAK21n74Gg+T4elXEQYkOhtyLeWiJFoOGLXPKI/9gzIie9CtwVLm8wtw6YJdKyxSjeg==}

  which@2.0.2:
    resolution: {integrity: sha512-BLI3Tl1TW3Pvl70l3yq3Y64i+awpwXqsGBYWkkqMtnbXgrMD+yj7rhW0kuEDxzJaYXGjEW5ogapKNMEKNMjibA==}
    engines: {node: '>= 8'}
    hasBin: true

  which@3.0.1:
    resolution: {integrity: sha512-XA1b62dzQzLfaEOSQFTCOd5KFf/1VSzZo7/7TUjnya6u0vGGKzU96UQBZTAThCb2j4/xjBAyii1OhRLJEivHvg==}
    engines: {node: ^14.17.0 || ^16.13.0 || >=18.0.0}
    hasBin: true

  why-is-node-running@2.3.0:
    resolution: {integrity: sha512-hUrmaWBdVDcxvYqnyh09zunKzROWjbZTiNy8dBEjkS7ehEDQibXJ7XvlmtbwuTclUiIyN+CyXQD4Vmko8fNm8w==}
    engines: {node: '>=8'}
    hasBin: true

  workerd@1.20250204.0:
    resolution: {integrity: sha512-zcKufjVFsQMiD3/acg1Ix00HIMCkXCrDxQXYRDn/1AIz3QQGkmbVDwcUk1Ki2jBUoXmBCMsJdycRucgMVEypWg==}
    engines: {node: '>=16'}
    hasBin: true

  workerd@1.20250617.0:
    resolution: {integrity: sha512-Uv6p0PYUHp/W/aWfUPLkZVAoAjapisM27JJlwcX9wCPTfCfnuegGOxFMvvlYpmNaX4YCwEdLCwuNn3xkpSkuZw==}
    engines: {node: '>=16'}
    hasBin: true

  wrangler@3.109.1:
    resolution: {integrity: sha512-1Jx+nZ6eCXPQ2rsGdrV6Qy/LGvhpqudeuTl4AYHl9P8Zugp44Uzxnj5w11qF4v/rv1dOZoA5TydSt9xMFfhpKg==}
    engines: {node: '>=16.17.0'}
    hasBin: true
    peerDependencies:
      '@cloudflare/workers-types': ^4.20250204.0
    peerDependenciesMeta:
      '@cloudflare/workers-types':
        optional: true

  wrangler@4.22.0:
    resolution: {integrity: sha512-m8qVO3YxhUTII+4U889G/f5UuLSvMkUkCNatupV2f/SJ+iqaWtP1QbuQII8bs2J/O4rqxsz46Wu2S50u7tKB5Q==}
    engines: {node: '>=18.0.0'}
    hasBin: true
    peerDependencies:
      '@cloudflare/workers-types': ^4.20250617.0
    peerDependenciesMeta:
      '@cloudflare/workers-types':
        optional: true

  wrap-ansi@7.0.0:
    resolution: {integrity: sha512-YVGIj2kamLSTxw6NsZjoBxfSwsn0ycdesmc4p+Q21c5zPuZ1pl+NfxVdxPtdHvmNVOQ6XSYG4AUtyt/Fi7D16Q==}
    engines: {node: '>=10'}

  wrap-ansi@8.1.0:
    resolution: {integrity: sha512-si7QWI6zUMq56bESFvagtmzMdGOtoxfR+Sez11Mobfc7tm+VkUckk9bW2UeffTGVUbOksxmSw0AA2gs8g71NCQ==}
    engines: {node: '>=12'}

  wrappy@1.0.2:
    resolution: {integrity: sha512-l4Sp/DRseor9wL6EvV2+TuQn63dMkPjZ/sp9XkghTEbV9KlPS1xUsZ3u7/IQO4wxtcFB4bgpQPRcR3QCvezPcQ==}

  ws@8.18.0:
    resolution: {integrity: sha512-8VbfWfHLbbwu3+N6OKsOMpBdT4kXPDDB9cJk2bJ6mh9ucxdlnNvH1e+roYkKmN9Nxw2yjz7VzeO9oOz2zJ04Pw==}
    engines: {node: '>=10.0.0'}
    peerDependencies:
      bufferutil: ^4.0.1
      utf-8-validate: '>=5.0.2'
    peerDependenciesMeta:
      bufferutil:
        optional: true
      utf-8-validate:
        optional: true

  ws@8.18.2:
    resolution: {integrity: sha512-DMricUmwGZUVr++AEAe2uiVM7UoO9MAVZMDu05UQOaUII0lp+zOzLLU4Xqh/JvTqklB1T4uELaaPBKyjE1r4fQ==}
    engines: {node: '>=10.0.0'}
    peerDependencies:
      bufferutil: ^4.0.1
      utf-8-validate: '>=5.0.2'
    peerDependenciesMeta:
      bufferutil:
        optional: true
      utf-8-validate:
        optional: true

  y18n@5.0.8:
    resolution: {integrity: sha512-0pfFzegeDWJHJIAmTLRP2DwHjdF5s7jo9tuztdQxAhINCdvS+3nGINqPd00AphqJR/0LhANUS6/+7SCb98YOfA==}
    engines: {node: '>=10'}

  yallist@3.1.1:
    resolution: {integrity: sha512-a4UGQaWPH59mOXUYnAG2ewncQS4i4F43Tv3JoAM+s2VDAmS9NsK8GpDMLrCHPksFT7h3K6TOoUNn2pb7RoXx4g==}

  yallist@4.0.0:
    resolution: {integrity: sha512-3wdGidZyq5PB084XLES5TpOSRA3wjXAlIWMhum2kRcv/41Sn2emQ0dycQW4uZXLejwKvg6EsvbdlVL+FYEct7A==}

  yaml@2.8.0:
    resolution: {integrity: sha512-4lLa/EcQCB0cJkyts+FpIRx5G/llPxfP6VQU5KByHEhLxY3IJCH0f0Hy1MHI8sClTvsIb8qwRJ6R/ZdlDJ/leQ==}
    engines: {node: '>= 14.6'}
    hasBin: true

  yargs-parser@21.1.1:
    resolution: {integrity: sha512-tVpsJW7DdjecAiFpbIB1e3qxIQsE6NoPc5/eTdrbbIC4h0LVsWhnoa3g+m2HclBIujHzsxZ4VJVA+GUuc2/LBw==}
    engines: {node: '>=12'}

  yargs@17.7.2:
    resolution: {integrity: sha512-7dSzzRQ++CKnNI/krKnYRV7JKKPUXMEh61soaHKg9mrWEhzFWhFnxPxGl+69cD1Ou63C13NUPCnmIcrvqCuM6w==}
    engines: {node: '>=12'}

  yjs@13.6.27:
    resolution: {integrity: sha512-OIDwaflOaq4wC6YlPBy2L6ceKeKuF7DeTxx+jPzv1FHn9tCZ0ZwSRnUBxD05E3yed46fv/FWJbvR+Ud7x0L7zw==}
    engines: {node: '>=16.0.0', npm: '>=8.0.0'}

  yocto-queue@1.2.1:
    resolution: {integrity: sha512-AyeEbWOu/TAXdxlV9wmGcR0+yh2j3vYPGOECcIj2S7MkrLyC7ne+oye2BKTItt0ii2PHk4cDy+95+LshzbXnGg==}
    engines: {node: '>=12.20'}

  youch@3.2.3:
    resolution: {integrity: sha512-ZBcWz/uzZaQVdCvfV4uk616Bbpf2ee+F/AvuKDR5EwX/Y4v06xWdtMluqTD7+KlZdM93lLm9gMZYo0sKBS0pgw==}

  youch@3.3.4:
    resolution: {integrity: sha512-UeVBXie8cA35DS6+nBkls68xaBBXCye0CNznrhszZjTbRVnJKQuNsyLKBTTL4ln1o1rh2PKtv35twV7irj5SEg==}

<<<<<<< HEAD
  zimmerframe@1.1.2:
    resolution: {integrity: sha512-rAbqEGa8ovJy4pyBxZM70hg4pE6gDgaQ0Sl9M3enG3I0d6H4XSAM3GeNGLKnsBpuijUow064sf7ww1nutC5/3w==}
=======
  zod-to-json-schema@3.24.6:
    resolution: {integrity: sha512-h/z3PKvcTcTetyjl1fkj79MHNEjm+HpD6NXheWjzOekY7kV+lwDYnHw+ivHkijnCSMz1yJaWBD9vu/Fcmk+vEg==}
    peerDependencies:
      zod: ^3.24.1
>>>>>>> 057a6099

  zod@3.22.3:
    resolution: {integrity: sha512-EjIevzuJRiRPbVH4mGc8nApb/lVLKVpmUhAaR5R5doKGfAnGJ6Gr3CViAVjP+4FWSxCsybeWQdcgCtbX+7oZug==}

  zod@3.25.67:
    resolution: {integrity: sha512-idA2YXwpCdqUSKRCACDE6ItZD9TZzy3OZMtpfLoh6oPR47lipysRrJfjzMqFxQ3uJuUPyUeWe1r9vLH33xO/Qw==}

  zod@3.25.69:
    resolution: {integrity: sha512-cjUx+boz8dfYGssYKLGNTF5VUF6NETpcZCDTN3knhUUXQTAAvErzRhV3pgeCZm2YsL4HOwtEHPonlsshPu2I0A==}

  zx@7.2.3:
    resolution: {integrity: sha512-QODu38nLlYXg/B/Gw7ZKiZrvPkEsjPN3LQ5JFXM7h0JvwhEdPNNl+4Ao1y4+o3CLNiDUNcwzQYZ4/Ko7kKzCMA==}
    engines: {node: '>= 16.0.0'}
    hasBin: true

  zx@8.5.5:
    resolution: {integrity: sha512-kzkjV3uqyEthw1IBDbA7Co2djji77vCP1DRvt58aYSMwiX4nyvAkFE8OBSEsOUbDJAst0Yo4asNvMTGG5HGPXA==}
    engines: {node: '>= 12.17.0'}
    hasBin: true

snapshots:

  '@ai-sdk/openai@0.0.66(zod@3.25.69)':
    dependencies:
      '@ai-sdk/provider': 0.0.24
      '@ai-sdk/provider-utils': 1.0.20(zod@3.25.69)
      zod: 3.25.69

  '@ai-sdk/provider-utils@1.0.20(zod@3.25.69)':
    dependencies:
      '@ai-sdk/provider': 0.0.24
      eventsource-parser: 1.1.2
      nanoid: 3.3.6
      secure-json-parse: 2.7.0
    optionalDependencies:
      zod: 3.25.69

  '@ai-sdk/provider-utils@2.2.8(zod@3.25.69)':
    dependencies:
      '@ai-sdk/provider': 1.1.3
      nanoid: 3.3.11
      secure-json-parse: 2.7.0
      zod: 3.25.69

  '@ai-sdk/provider@0.0.24':
    dependencies:
      json-schema: 0.4.0

  '@ai-sdk/provider@1.1.3':
    dependencies:
      json-schema: 0.4.0

  '@ai-sdk/react@1.2.12(react@18.3.1)(zod@3.25.69)':
    dependencies:
      '@ai-sdk/provider-utils': 2.2.8(zod@3.25.69)
      '@ai-sdk/ui-utils': 1.2.11(zod@3.25.69)
      react: 18.3.1
      swr: 2.3.4(react@18.3.1)
      throttleit: 2.1.0
    optionalDependencies:
      zod: 3.25.69

  '@ai-sdk/ui-utils@1.2.11(zod@3.25.69)':
    dependencies:
      '@ai-sdk/provider': 1.1.3
      '@ai-sdk/provider-utils': 2.2.8(zod@3.25.69)
      zod: 3.25.69
      zod-to-json-schema: 3.24.6(zod@3.25.69)

  '@ampproject/remapping@2.3.0':
    dependencies:
      '@jridgewell/gen-mapping': 0.3.8
      '@jridgewell/trace-mapping': 0.3.25

  '@asteasolutions/zod-to-openapi@7.3.4(zod@3.25.67)':
    dependencies:
      openapi3-ts: 4.4.0
      zod: 3.25.67

  '@asteasolutions/zod-to-openapi@7.3.4(zod@3.25.69)':
    dependencies:
      openapi3-ts: 4.4.0
      zod: 3.25.69

  '@babel/code-frame@7.27.1':
    dependencies:
      '@babel/helper-validator-identifier': 7.27.1
      js-tokens: 4.0.0
      picocolors: 1.1.1

  '@babel/compat-data@7.27.5': {}

  '@babel/core@7.27.4':
    dependencies:
      '@ampproject/remapping': 2.3.0
      '@babel/code-frame': 7.27.1
      '@babel/generator': 7.27.5
      '@babel/helper-compilation-targets': 7.27.2
      '@babel/helper-module-transforms': 7.27.3(@babel/core@7.27.4)
      '@babel/helpers': 7.27.6
      '@babel/parser': 7.27.5
      '@babel/template': 7.27.2
      '@babel/traverse': 7.27.4
      '@babel/types': 7.27.6
      convert-source-map: 2.0.0
      debug: 4.4.1
      gensync: 1.0.0-beta.2
      json5: 2.2.3
      semver: 6.3.1
    transitivePeerDependencies:
      - supports-color

  '@babel/generator@7.27.5':
    dependencies:
      '@babel/parser': 7.27.5
      '@babel/types': 7.27.6
      '@jridgewell/gen-mapping': 0.3.8
      '@jridgewell/trace-mapping': 0.3.25
      jsesc: 3.1.0

  '@babel/helper-compilation-targets@7.27.2':
    dependencies:
      '@babel/compat-data': 7.27.5
      '@babel/helper-validator-option': 7.27.1
      browserslist: 4.25.0
      lru-cache: 5.1.1
      semver: 6.3.1

  '@babel/helper-module-imports@7.27.1':
    dependencies:
      '@babel/traverse': 7.27.4
      '@babel/types': 7.27.6
    transitivePeerDependencies:
      - supports-color

  '@babel/helper-module-transforms@7.27.3(@babel/core@7.27.4)':
    dependencies:
      '@babel/core': 7.27.4
      '@babel/helper-module-imports': 7.27.1
      '@babel/helper-validator-identifier': 7.27.1
      '@babel/traverse': 7.27.4
    transitivePeerDependencies:
      - supports-color

  '@babel/helper-plugin-utils@7.27.1': {}

  '@babel/helper-string-parser@7.27.1': {}

  '@babel/helper-validator-identifier@7.27.1': {}

  '@babel/helper-validator-option@7.27.1': {}

  '@babel/helpers@7.27.6':
    dependencies:
      '@babel/template': 7.27.2
      '@babel/types': 7.27.6

  '@babel/parser@7.27.5':
    dependencies:
      '@babel/types': 7.27.6

  '@babel/plugin-transform-react-jsx-self@7.27.1(@babel/core@7.27.4)':
    dependencies:
      '@babel/core': 7.27.4
      '@babel/helper-plugin-utils': 7.27.1

  '@babel/plugin-transform-react-jsx-source@7.27.1(@babel/core@7.27.4)':
    dependencies:
      '@babel/core': 7.27.4
      '@babel/helper-plugin-utils': 7.27.1

  '@babel/runtime@7.27.6': {}

  '@babel/template@7.27.2':
    dependencies:
      '@babel/code-frame': 7.27.1
      '@babel/parser': 7.27.5
      '@babel/types': 7.27.6

  '@babel/traverse@7.27.4':
    dependencies:
      '@babel/code-frame': 7.27.1
      '@babel/generator': 7.27.5
      '@babel/parser': 7.27.5
      '@babel/template': 7.27.2
      '@babel/types': 7.27.6
      debug: 4.4.1
      globals: 11.12.0
    transitivePeerDependencies:
      - supports-color

  '@babel/types@7.27.6':
    dependencies:
      '@babel/helper-string-parser': 7.27.1
      '@babel/helper-validator-identifier': 7.27.1

  '@better-auth/utils@0.2.5':
    dependencies:
      typescript: 5.8.3
      uncrypto: 0.1.3

  '@better-fetch/fetch@1.1.18': {}

  '@biomejs/biome@2.1.1':
    optionalDependencies:
      '@biomejs/cli-darwin-arm64': 2.1.1
      '@biomejs/cli-darwin-x64': 2.1.1
      '@biomejs/cli-linux-arm64': 2.1.1
      '@biomejs/cli-linux-arm64-musl': 2.1.1
      '@biomejs/cli-linux-x64': 2.1.1
      '@biomejs/cli-linux-x64-musl': 2.1.1
      '@biomejs/cli-win32-arm64': 2.1.1
      '@biomejs/cli-win32-x64': 2.1.1

  '@biomejs/cli-darwin-arm64@2.1.1':
    optional: true

  '@biomejs/cli-darwin-x64@2.1.1':
    optional: true

  '@biomejs/cli-linux-arm64-musl@2.1.1':
    optional: true

  '@biomejs/cli-linux-arm64@2.1.1':
    optional: true

  '@biomejs/cli-linux-x64-musl@2.1.1':
    optional: true

  '@biomejs/cli-linux-x64@2.1.1':
    optional: true

  '@biomejs/cli-win32-arm64@2.1.1':
    optional: true

  '@biomejs/cli-win32-x64@2.1.1':
    optional: true

  '@cbor-extract/cbor-extract-darwin-arm64@2.2.0':
    optional: true

  '@cbor-extract/cbor-extract-darwin-x64@2.2.0':
    optional: true

  '@cbor-extract/cbor-extract-linux-arm64@2.2.0':
    optional: true

  '@cbor-extract/cbor-extract-linux-arm@2.2.0':
    optional: true

  '@cbor-extract/cbor-extract-linux-x64@2.2.0':
    optional: true

  '@cbor-extract/cbor-extract-win32-x64@2.2.0':
    optional: true

  '@cloudflare/kv-asset-handler@0.3.4':
    dependencies:
      mime: 3.0.0

  '@cloudflare/kv-asset-handler@0.4.0':
    dependencies:
      mime: 3.0.0

  '@cloudflare/unenv-preset@2.3.3(unenv@2.0.0-rc.17)(workerd@1.20250617.0)':
    dependencies:
      unenv: 2.0.0-rc.17
    optionalDependencies:
      workerd: 1.20250617.0

  '@cloudflare/vitest-pool-workers@0.6.16(@cloudflare/workers-types@4.20250619.0)(@vitest/runner@3.2.4)(@vitest/snapshot@3.2.4)(vitest@3.2.4(@types/node@24.0.4)(tsx@4.20.3)(yaml@2.8.0))':
    dependencies:
      '@vitest/runner': 3.2.4
      '@vitest/snapshot': 3.2.4
      birpc: 0.2.14
      cjs-module-lexer: 1.4.3
      devalue: 4.3.3
      esbuild: 0.17.19
      miniflare: 3.20250204.1
      semver: 7.7.2
      vitest: 3.2.4(@types/node@24.0.4)(tsx@4.20.3)(yaml@2.8.0)
      wrangler: 3.109.1(@cloudflare/workers-types@4.20250619.0)
      zod: 3.25.69
    transitivePeerDependencies:
      - '@cloudflare/workers-types'
      - bufferutil
      - utf-8-validate

  '@cloudflare/workerd-darwin-64@1.20250204.0':
    optional: true

  '@cloudflare/workerd-darwin-64@1.20250617.0':
    optional: true

  '@cloudflare/workerd-darwin-arm64@1.20250204.0':
    optional: true

  '@cloudflare/workerd-darwin-arm64@1.20250617.0':
    optional: true

  '@cloudflare/workerd-linux-64@1.20250204.0':
    optional: true

  '@cloudflare/workerd-linux-64@1.20250617.0':
    optional: true

  '@cloudflare/workerd-linux-arm64@1.20250204.0':
    optional: true

  '@cloudflare/workerd-linux-arm64@1.20250617.0':
    optional: true

  '@cloudflare/workerd-windows-64@1.20250204.0':
    optional: true

  '@cloudflare/workerd-windows-64@1.20250617.0':
    optional: true

  '@cloudflare/workers-types@4.20250619.0': {}

  '@cspotcode/source-map-support@0.8.1':
    dependencies:
      '@jridgewell/trace-mapping': 0.3.9

  '@drizzle-team/brocli@0.10.2': {}

  '@emnapi/runtime@1.4.3':
    dependencies:
      tslib: 2.8.1
    optional: true

  '@esbuild-kit/core-utils@3.3.2':
    dependencies:
      esbuild: 0.18.20
      source-map-support: 0.5.21

  '@esbuild-kit/esm-loader@2.6.5':
    dependencies:
      '@esbuild-kit/core-utils': 3.3.2
      get-tsconfig: 4.10.1

  '@esbuild-plugins/node-globals-polyfill@0.2.3(esbuild@0.17.19)':
    dependencies:
      esbuild: 0.17.19

  '@esbuild-plugins/node-modules-polyfill@0.2.2(esbuild@0.17.19)':
    dependencies:
      esbuild: 0.17.19
      escape-string-regexp: 4.0.0
      rollup-plugin-node-polyfills: 0.2.1

  '@esbuild/aix-ppc64@0.21.5':
    optional: true

  '@esbuild/aix-ppc64@0.25.4':
    optional: true

  '@esbuild/aix-ppc64@0.25.5':
    optional: true

  '@esbuild/android-arm64@0.17.19':
    optional: true

  '@esbuild/android-arm64@0.18.20':
    optional: true

  '@esbuild/android-arm64@0.21.5':
    optional: true

  '@esbuild/android-arm64@0.25.4':
    optional: true

  '@esbuild/android-arm64@0.25.5':
    optional: true

  '@esbuild/android-arm@0.17.19':
    optional: true

  '@esbuild/android-arm@0.18.20':
    optional: true

  '@esbuild/android-arm@0.21.5':
    optional: true

  '@esbuild/android-arm@0.25.4':
    optional: true

  '@esbuild/android-arm@0.25.5':
    optional: true

  '@esbuild/android-x64@0.17.19':
    optional: true

  '@esbuild/android-x64@0.18.20':
    optional: true

  '@esbuild/android-x64@0.21.5':
    optional: true

  '@esbuild/android-x64@0.25.4':
    optional: true

  '@esbuild/android-x64@0.25.5':
    optional: true

  '@esbuild/darwin-arm64@0.17.19':
    optional: true

  '@esbuild/darwin-arm64@0.18.20':
    optional: true

  '@esbuild/darwin-arm64@0.21.5':
    optional: true

  '@esbuild/darwin-arm64@0.25.4':
    optional: true

  '@esbuild/darwin-arm64@0.25.5':
    optional: true

  '@esbuild/darwin-x64@0.17.19':
    optional: true

  '@esbuild/darwin-x64@0.18.20':
    optional: true

  '@esbuild/darwin-x64@0.21.5':
    optional: true

  '@esbuild/darwin-x64@0.25.4':
    optional: true

  '@esbuild/darwin-x64@0.25.5':
    optional: true

  '@esbuild/freebsd-arm64@0.17.19':
    optional: true

  '@esbuild/freebsd-arm64@0.18.20':
    optional: true

  '@esbuild/freebsd-arm64@0.21.5':
    optional: true

  '@esbuild/freebsd-arm64@0.25.4':
    optional: true

  '@esbuild/freebsd-arm64@0.25.5':
    optional: true

  '@esbuild/freebsd-x64@0.17.19':
    optional: true

  '@esbuild/freebsd-x64@0.18.20':
    optional: true

  '@esbuild/freebsd-x64@0.21.5':
    optional: true

  '@esbuild/freebsd-x64@0.25.4':
    optional: true

  '@esbuild/freebsd-x64@0.25.5':
    optional: true

  '@esbuild/linux-arm64@0.17.19':
    optional: true

  '@esbuild/linux-arm64@0.18.20':
    optional: true

  '@esbuild/linux-arm64@0.21.5':
    optional: true

  '@esbuild/linux-arm64@0.25.4':
    optional: true

  '@esbuild/linux-arm64@0.25.5':
    optional: true

  '@esbuild/linux-arm@0.17.19':
    optional: true

  '@esbuild/linux-arm@0.18.20':
    optional: true

  '@esbuild/linux-arm@0.21.5':
    optional: true

  '@esbuild/linux-arm@0.25.4':
    optional: true

  '@esbuild/linux-arm@0.25.5':
    optional: true

  '@esbuild/linux-ia32@0.17.19':
    optional: true

  '@esbuild/linux-ia32@0.18.20':
    optional: true

  '@esbuild/linux-ia32@0.21.5':
    optional: true

  '@esbuild/linux-ia32@0.25.4':
    optional: true

  '@esbuild/linux-ia32@0.25.5':
    optional: true

  '@esbuild/linux-loong64@0.17.19':
    optional: true

  '@esbuild/linux-loong64@0.18.20':
    optional: true

  '@esbuild/linux-loong64@0.21.5':
    optional: true

  '@esbuild/linux-loong64@0.25.4':
    optional: true

  '@esbuild/linux-loong64@0.25.5':
    optional: true

  '@esbuild/linux-mips64el@0.17.19':
    optional: true

  '@esbuild/linux-mips64el@0.18.20':
    optional: true

  '@esbuild/linux-mips64el@0.21.5':
    optional: true

  '@esbuild/linux-mips64el@0.25.4':
    optional: true

  '@esbuild/linux-mips64el@0.25.5':
    optional: true

  '@esbuild/linux-ppc64@0.17.19':
    optional: true

  '@esbuild/linux-ppc64@0.18.20':
    optional: true

  '@esbuild/linux-ppc64@0.21.5':
    optional: true

  '@esbuild/linux-ppc64@0.25.4':
    optional: true

  '@esbuild/linux-ppc64@0.25.5':
    optional: true

  '@esbuild/linux-riscv64@0.17.19':
    optional: true

  '@esbuild/linux-riscv64@0.18.20':
    optional: true

  '@esbuild/linux-riscv64@0.21.5':
    optional: true

  '@esbuild/linux-riscv64@0.25.4':
    optional: true

  '@esbuild/linux-riscv64@0.25.5':
    optional: true

  '@esbuild/linux-s390x@0.17.19':
    optional: true

  '@esbuild/linux-s390x@0.18.20':
    optional: true

  '@esbuild/linux-s390x@0.21.5':
    optional: true

  '@esbuild/linux-s390x@0.25.4':
    optional: true

  '@esbuild/linux-s390x@0.25.5':
    optional: true

  '@esbuild/linux-x64@0.17.19':
    optional: true

  '@esbuild/linux-x64@0.18.20':
    optional: true

  '@esbuild/linux-x64@0.21.5':
    optional: true

  '@esbuild/linux-x64@0.25.4':
    optional: true

  '@esbuild/linux-x64@0.25.5':
    optional: true

  '@esbuild/netbsd-arm64@0.25.4':
    optional: true

  '@esbuild/netbsd-arm64@0.25.5':
    optional: true

  '@esbuild/netbsd-x64@0.17.19':
    optional: true

  '@esbuild/netbsd-x64@0.18.20':
    optional: true

  '@esbuild/netbsd-x64@0.21.5':
    optional: true

  '@esbuild/netbsd-x64@0.25.4':
    optional: true

  '@esbuild/netbsd-x64@0.25.5':
    optional: true

  '@esbuild/openbsd-arm64@0.25.4':
    optional: true

  '@esbuild/openbsd-arm64@0.25.5':
    optional: true

  '@esbuild/openbsd-x64@0.17.19':
    optional: true

  '@esbuild/openbsd-x64@0.18.20':
    optional: true

  '@esbuild/openbsd-x64@0.21.5':
    optional: true

  '@esbuild/openbsd-x64@0.25.4':
    optional: true

  '@esbuild/openbsd-x64@0.25.5':
    optional: true

  '@esbuild/sunos-x64@0.17.19':
    optional: true

  '@esbuild/sunos-x64@0.18.20':
    optional: true

  '@esbuild/sunos-x64@0.21.5':
    optional: true

  '@esbuild/sunos-x64@0.25.4':
    optional: true

  '@esbuild/sunos-x64@0.25.5':
    optional: true

  '@esbuild/win32-arm64@0.17.19':
    optional: true

  '@esbuild/win32-arm64@0.18.20':
    optional: true

  '@esbuild/win32-arm64@0.21.5':
    optional: true

  '@esbuild/win32-arm64@0.25.4':
    optional: true

  '@esbuild/win32-arm64@0.25.5':
    optional: true

  '@esbuild/win32-ia32@0.17.19':
    optional: true

  '@esbuild/win32-ia32@0.18.20':
    optional: true

  '@esbuild/win32-ia32@0.21.5':
    optional: true

  '@esbuild/win32-ia32@0.25.4':
    optional: true

  '@esbuild/win32-ia32@0.25.5':
    optional: true

  '@esbuild/win32-x64@0.17.19':
    optional: true

  '@esbuild/win32-x64@0.18.20':
    optional: true

  '@esbuild/win32-x64@0.21.5':
    optional: true

  '@esbuild/win32-x64@0.25.4':
    optional: true

  '@esbuild/win32-x64@0.25.5':
    optional: true

  '@fastify/busboy@2.1.1': {}

  '@hexagon/base64@1.1.28': {}

  '@hono/node-server@1.14.4(hono@4.8.3)':
    dependencies:
      hono: 4.8.3

  '@hono/node-ws@1.1.7(@hono/node-server@1.14.4(hono@4.8.3))(hono@4.8.3)':
    dependencies:
      '@hono/node-server': 1.14.4(hono@4.8.3)
      hono: 4.8.3
      ws: 8.18.2
    transitivePeerDependencies:
      - bufferutil
      - utf-8-validate

  '@hono/zod-openapi@0.19.8(hono@4.8.3)(zod@3.25.67)':
    dependencies:
      '@asteasolutions/zod-to-openapi': 7.3.4(zod@3.25.67)
      '@hono/zod-validator': 0.7.0(hono@4.8.3)(zod@3.25.67)
      hono: 4.8.3
      zod: 3.25.67

  '@hono/zod-openapi@0.19.9(hono@4.8.3)(zod@3.25.69)':
    dependencies:
      '@asteasolutions/zod-to-openapi': 7.3.4(zod@3.25.69)
      '@hono/zod-validator': 0.7.0(hono@4.8.3)(zod@3.25.69)
      hono: 4.8.3
      openapi3-ts: 4.5.0
      zod: 3.25.69

  '@hono/zod-validator@0.7.0(hono@4.8.3)(zod@3.25.67)':
    dependencies:
      hono: 4.8.3
      zod: 3.25.67

  '@hono/zod-validator@0.7.0(hono@4.8.3)(zod@3.25.69)':
    dependencies:
      hono: 4.8.3
      zod: 3.25.69

  '@img/sharp-darwin-arm64@0.33.5':
    optionalDependencies:
      '@img/sharp-libvips-darwin-arm64': 1.0.4
    optional: true

  '@img/sharp-darwin-x64@0.33.5':
    optionalDependencies:
      '@img/sharp-libvips-darwin-x64': 1.0.4
    optional: true

  '@img/sharp-libvips-darwin-arm64@1.0.4':
    optional: true

  '@img/sharp-libvips-darwin-x64@1.0.4':
    optional: true

  '@img/sharp-libvips-linux-arm64@1.0.4':
    optional: true

  '@img/sharp-libvips-linux-arm@1.0.5':
    optional: true

  '@img/sharp-libvips-linux-s390x@1.0.4':
    optional: true

  '@img/sharp-libvips-linux-x64@1.0.4':
    optional: true

  '@img/sharp-libvips-linuxmusl-arm64@1.0.4':
    optional: true

  '@img/sharp-libvips-linuxmusl-x64@1.0.4':
    optional: true

  '@img/sharp-linux-arm64@0.33.5':
    optionalDependencies:
      '@img/sharp-libvips-linux-arm64': 1.0.4
    optional: true

  '@img/sharp-linux-arm@0.33.5':
    optionalDependencies:
      '@img/sharp-libvips-linux-arm': 1.0.5
    optional: true

  '@img/sharp-linux-s390x@0.33.5':
    optionalDependencies:
      '@img/sharp-libvips-linux-s390x': 1.0.4
    optional: true

  '@img/sharp-linux-x64@0.33.5':
    optionalDependencies:
      '@img/sharp-libvips-linux-x64': 1.0.4
    optional: true

  '@img/sharp-linuxmusl-arm64@0.33.5':
    optionalDependencies:
      '@img/sharp-libvips-linuxmusl-arm64': 1.0.4
    optional: true

  '@img/sharp-linuxmusl-x64@0.33.5':
    optionalDependencies:
      '@img/sharp-libvips-linuxmusl-x64': 1.0.4
    optional: true

  '@img/sharp-wasm32@0.33.5':
    dependencies:
      '@emnapi/runtime': 1.4.3
    optional: true

  '@img/sharp-win32-ia32@0.33.5':
    optional: true

  '@img/sharp-win32-x64@0.33.5':
    optional: true

  '@ioredis/commands@1.2.0': {}

  '@isaacs/cliui@8.0.2':
    dependencies:
      string-width: 5.1.2
      string-width-cjs: string-width@4.2.3
      strip-ansi: 7.1.0
      strip-ansi-cjs: strip-ansi@6.0.1
      wrap-ansi: 8.1.0
      wrap-ansi-cjs: wrap-ansi@7.0.0

  '@jest/schemas@29.6.3':
    dependencies:
      '@sinclair/typebox': 0.27.8

  '@jridgewell/gen-mapping@0.3.8':
    dependencies:
      '@jridgewell/set-array': 1.2.1
      '@jridgewell/sourcemap-codec': 1.5.0
      '@jridgewell/trace-mapping': 0.3.25

  '@jridgewell/resolve-uri@3.1.2': {}

  '@jridgewell/set-array@1.2.1': {}

  '@jridgewell/sourcemap-codec@1.5.0': {}

  '@jridgewell/sourcemap-codec@1.5.4': {}

  '@jridgewell/trace-mapping@0.3.25':
    dependencies:
      '@jridgewell/resolve-uri': 3.1.2
      '@jridgewell/sourcemap-codec': 1.5.0

  '@jridgewell/trace-mapping@0.3.9':
    dependencies:
      '@jridgewell/resolve-uri': 3.1.2
      '@jridgewell/sourcemap-codec': 1.5.4

  '@levischuck/tiny-cbor@0.2.11': {}

  '@microsoft/api-extractor-model@7.30.6(@types/node@22.15.32)':
    dependencies:
      '@microsoft/tsdoc': 0.15.1
      '@microsoft/tsdoc-config': 0.17.1
      '@rushstack/node-core-library': 5.13.1(@types/node@22.15.32)
    transitivePeerDependencies:
      - '@types/node'
    optional: true

  '@microsoft/api-extractor-model@7.30.6(@types/node@24.0.3)':
    dependencies:
      '@microsoft/tsdoc': 0.15.1
      '@microsoft/tsdoc-config': 0.17.1
      '@rushstack/node-core-library': 5.13.1(@types/node@24.0.3)
    transitivePeerDependencies:
      - '@types/node'
    optional: true

  '@microsoft/api-extractor-model@7.30.6(@types/node@24.0.4)':
    dependencies:
      '@microsoft/tsdoc': 0.15.1
      '@microsoft/tsdoc-config': 0.17.1
      '@rushstack/node-core-library': 5.13.1(@types/node@24.0.4)
    transitivePeerDependencies:
      - '@types/node'

  '@microsoft/api-extractor@7.52.8(@types/node@22.15.32)':
    dependencies:
      '@microsoft/api-extractor-model': 7.30.6(@types/node@22.15.32)
      '@microsoft/tsdoc': 0.15.1
      '@microsoft/tsdoc-config': 0.17.1
      '@rushstack/node-core-library': 5.13.1(@types/node@22.15.32)
      '@rushstack/rig-package': 0.5.3
      '@rushstack/terminal': 0.15.3(@types/node@22.15.32)
      '@rushstack/ts-command-line': 5.0.1(@types/node@22.15.32)
      lodash: 4.17.21
      minimatch: 3.0.8
      resolve: 1.22.10
      semver: 7.5.4
      source-map: 0.6.1
      typescript: 5.8.2
    transitivePeerDependencies:
      - '@types/node'
    optional: true

  '@microsoft/api-extractor@7.52.8(@types/node@24.0.3)':
    dependencies:
      '@microsoft/api-extractor-model': 7.30.6(@types/node@24.0.3)
      '@microsoft/tsdoc': 0.15.1
      '@microsoft/tsdoc-config': 0.17.1
      '@rushstack/node-core-library': 5.13.1(@types/node@24.0.3)
      '@rushstack/rig-package': 0.5.3
      '@rushstack/terminal': 0.15.3(@types/node@24.0.3)
      '@rushstack/ts-command-line': 5.0.1(@types/node@24.0.3)
      lodash: 4.17.21
      minimatch: 3.0.8
      resolve: 1.22.10
      semver: 7.5.4
      source-map: 0.6.1
      typescript: 5.8.2
    transitivePeerDependencies:
      - '@types/node'
    optional: true

  '@microsoft/api-extractor@7.52.8(@types/node@24.0.4)':
    dependencies:
      '@microsoft/api-extractor-model': 7.30.6(@types/node@24.0.4)
      '@microsoft/tsdoc': 0.15.1
      '@microsoft/tsdoc-config': 0.17.1
      '@rushstack/node-core-library': 5.13.1(@types/node@24.0.4)
      '@rushstack/rig-package': 0.5.3
      '@rushstack/terminal': 0.15.3(@types/node@24.0.4)
      '@rushstack/ts-command-line': 5.0.1(@types/node@24.0.4)
      lodash: 4.17.21
      minimatch: 3.0.8
      resolve: 1.22.10
      semver: 7.5.4
      source-map: 0.6.1
      typescript: 5.8.2
    transitivePeerDependencies:
      - '@types/node'

  '@microsoft/tsdoc-config@0.17.1':
    dependencies:
      '@microsoft/tsdoc': 0.15.1
      ajv: 8.12.0
      jju: 1.4.0
      resolve: 1.22.10

  '@microsoft/tsdoc@0.15.1': {}

  '@noble/ciphers@0.6.0': {}

  '@noble/hashes@1.8.0': {}

  '@nodelib/fs.scandir@2.1.5':
    dependencies:
      '@nodelib/fs.stat': 2.0.5
      run-parallel: 1.2.0

  '@nodelib/fs.stat@2.0.5': {}

  '@nodelib/fs.walk@1.2.8':
    dependencies:
      '@nodelib/fs.scandir': 2.1.5
      fastq: 1.19.1

  '@opentelemetry/api@1.9.0': {}

  '@peculiar/asn1-android@2.3.16':
    dependencies:
      '@peculiar/asn1-schema': 2.3.15
      asn1js: 3.0.6
      tslib: 2.8.1

  '@peculiar/asn1-ecc@2.3.15':
    dependencies:
      '@peculiar/asn1-schema': 2.3.15
      '@peculiar/asn1-x509': 2.3.15
      asn1js: 3.0.6
      tslib: 2.8.1

  '@peculiar/asn1-rsa@2.3.15':
    dependencies:
      '@peculiar/asn1-schema': 2.3.15
      '@peculiar/asn1-x509': 2.3.15
      asn1js: 3.0.6
      tslib: 2.8.1

  '@peculiar/asn1-schema@2.3.15':
    dependencies:
      asn1js: 3.0.6
      pvtsutils: 1.3.6
      tslib: 2.8.1

  '@peculiar/asn1-x509@2.3.15':
    dependencies:
      '@peculiar/asn1-schema': 2.3.15
      asn1js: 3.0.6
      pvtsutils: 1.3.6
      tslib: 2.8.1

  '@pkgjs/parseargs@0.11.0':
    optional: true

  '@polka/url@1.0.0-next.29': {}

  '@rivet-gg/actor-core@25.2.0':
    dependencies:
      zod: 3.25.69

  '@rivetkit/actor@https://pkg.pr.new/rivet-gg/rivetkit/@rivetkit/actor@7e018f2(@hono/node-server@1.14.4(hono@4.8.3))(@hono/node-ws@1.1.7(@hono/node-server@1.14.4(hono@4.8.3))(hono@4.8.3))(eventsource@3.0.7)(ws@8.18.2)':
    dependencies:
      '@rivetkit/core': https://pkg.pr.new/rivet-gg/rivetkit/@rivetkit/core@7e018f2ae7792d0f3b6a867ab7ad4eaf7cac87a7(@hono/node-server@1.14.4(hono@4.8.3))(@hono/node-ws@1.1.7(@hono/node-server@1.14.4(hono@4.8.3))(hono@4.8.3))(eventsource@3.0.7)(ws@8.18.2)
    transitivePeerDependencies:
      - '@hono/node-server'
      - '@hono/node-ws'
      - eventsource
      - ws

  '@rivetkit/core@https://pkg.pr.new/rivet-gg/rivetkit/@rivetkit/core@7e018f2ae7792d0f3b6a867ab7ad4eaf7cac87a7(@hono/node-server@1.14.4(hono@4.8.3))(@hono/node-ws@1.1.7(@hono/node-server@1.14.4(hono@4.8.3))(hono@4.8.3))(eventsource@3.0.7)(ws@8.18.2)':
    dependencies:
      '@hono/zod-openapi': 0.19.9(hono@4.8.3)(zod@3.25.69)
      cbor-x: 1.6.0
      hono: 4.8.3
      invariant: 2.2.4
      on-change: 5.0.1
      p-retry: 6.2.1
      zod: 3.25.69
    optionalDependencies:
      '@hono/node-server': 1.14.4(hono@4.8.3)
      '@hono/node-ws': 1.1.7(@hono/node-server@1.14.4(hono@4.8.3))(hono@4.8.3)
      eventsource: 3.0.7
      ws: 8.18.2

  '@rolldown/pluginutils@1.0.0-beta.11': {}

  '@rollup/pluginutils@5.2.0(rollup@4.44.0)':
    dependencies:
      '@types/estree': 1.0.8
      estree-walker: 2.0.2
      picomatch: 4.0.2
    optionalDependencies:
      rollup: 4.44.0

  '@rollup/rollup-android-arm-eabi@4.44.0':
    optional: true

  '@rollup/rollup-android-arm64@4.44.0':
    optional: true

  '@rollup/rollup-darwin-arm64@4.44.0':
    optional: true

  '@rollup/rollup-darwin-x64@4.44.0':
    optional: true

  '@rollup/rollup-freebsd-arm64@4.44.0':
    optional: true

  '@rollup/rollup-freebsd-x64@4.44.0':
    optional: true

  '@rollup/rollup-linux-arm-gnueabihf@4.44.0':
    optional: true

  '@rollup/rollup-linux-arm-musleabihf@4.44.0':
    optional: true

  '@rollup/rollup-linux-arm64-gnu@4.44.0':
    optional: true

  '@rollup/rollup-linux-arm64-musl@4.44.0':
    optional: true

  '@rollup/rollup-linux-loongarch64-gnu@4.44.0':
    optional: true

  '@rollup/rollup-linux-powerpc64le-gnu@4.44.0':
    optional: true

  '@rollup/rollup-linux-riscv64-gnu@4.44.0':
    optional: true

  '@rollup/rollup-linux-riscv64-musl@4.44.0':
    optional: true

  '@rollup/rollup-linux-s390x-gnu@4.44.0':
    optional: true

  '@rollup/rollup-linux-x64-gnu@4.44.0':
    optional: true

  '@rollup/rollup-linux-x64-musl@4.44.0':
    optional: true

  '@rollup/rollup-win32-arm64-msvc@4.44.0':
    optional: true

  '@rollup/rollup-win32-ia32-msvc@4.44.0':
    optional: true

  '@rollup/rollup-win32-x64-msvc@4.44.0':
    optional: true

  '@rushstack/node-core-library@5.13.1(@types/node@22.15.32)':
    dependencies:
      ajv: 8.13.0
      ajv-draft-04: 1.0.0(ajv@8.13.0)
      ajv-formats: 3.0.1(ajv@8.13.0)
      fs-extra: 11.3.0
      import-lazy: 4.0.0
      jju: 1.4.0
      resolve: 1.22.10
      semver: 7.5.4
    optionalDependencies:
      '@types/node': 22.15.32
    optional: true

  '@rushstack/node-core-library@5.13.1(@types/node@24.0.3)':
    dependencies:
      ajv: 8.13.0
      ajv-draft-04: 1.0.0(ajv@8.13.0)
      ajv-formats: 3.0.1(ajv@8.13.0)
      fs-extra: 11.3.0
      import-lazy: 4.0.0
      jju: 1.4.0
      resolve: 1.22.10
      semver: 7.5.4
    optionalDependencies:
      '@types/node': 24.0.3
    optional: true

  '@rushstack/node-core-library@5.13.1(@types/node@24.0.4)':
    dependencies:
      ajv: 8.13.0
      ajv-draft-04: 1.0.0(ajv@8.13.0)
      ajv-formats: 3.0.1(ajv@8.13.0)
      fs-extra: 11.3.0
      import-lazy: 4.0.0
      jju: 1.4.0
      resolve: 1.22.10
      semver: 7.5.4
    optionalDependencies:
      '@types/node': 24.0.4

  '@rushstack/rig-package@0.5.3':
    dependencies:
      resolve: 1.22.10
      strip-json-comments: 3.1.1

  '@rushstack/terminal@0.15.3(@types/node@22.15.32)':
    dependencies:
      '@rushstack/node-core-library': 5.13.1(@types/node@22.15.32)
      supports-color: 8.1.1
    optionalDependencies:
      '@types/node': 22.15.32
    optional: true

  '@rushstack/terminal@0.15.3(@types/node@24.0.3)':
    dependencies:
      '@rushstack/node-core-library': 5.13.1(@types/node@24.0.3)
      supports-color: 8.1.1
    optionalDependencies:
      '@types/node': 24.0.3
    optional: true

  '@rushstack/terminal@0.15.3(@types/node@24.0.4)':
    dependencies:
      '@rushstack/node-core-library': 5.13.1(@types/node@24.0.4)
      supports-color: 8.1.1
    optionalDependencies:
      '@types/node': 24.0.4

  '@rushstack/ts-command-line@5.0.1(@types/node@22.15.32)':
    dependencies:
      '@rushstack/terminal': 0.15.3(@types/node@22.15.32)
      '@types/argparse': 1.0.38
      argparse: 1.0.10
      string-argv: 0.3.2
    transitivePeerDependencies:
      - '@types/node'
    optional: true

  '@rushstack/ts-command-line@5.0.1(@types/node@24.0.3)':
    dependencies:
      '@rushstack/terminal': 0.15.3(@types/node@24.0.3)
      '@types/argparse': 1.0.38
      argparse: 1.0.10
      string-argv: 0.3.2
    transitivePeerDependencies:
      - '@types/node'
    optional: true

  '@rushstack/ts-command-line@5.0.1(@types/node@24.0.4)':
    dependencies:
      '@rushstack/terminal': 0.15.3(@types/node@24.0.4)
      '@types/argparse': 1.0.38
      argparse: 1.0.10
      string-argv: 0.3.2
    transitivePeerDependencies:
      - '@types/node'

  '@simplewebauthn/browser@13.1.0': {}

  '@simplewebauthn/server@13.1.1':
    dependencies:
      '@hexagon/base64': 1.1.28
      '@levischuck/tiny-cbor': 0.2.11
      '@peculiar/asn1-android': 2.3.16
      '@peculiar/asn1-ecc': 2.3.15
      '@peculiar/asn1-rsa': 2.3.15
      '@peculiar/asn1-schema': 2.3.15
      '@peculiar/asn1-x509': 2.3.15

  '@sinclair/typebox@0.27.8': {}

  '@sinclair/typebox@0.34.35':
    optional: true

  '@sveltejs/acorn-typescript@1.0.5(acorn@8.15.0)':
    dependencies:
      acorn: 8.15.0

  '@tanstack/react-store@0.7.1(react-dom@19.1.0(react@19.1.0))(react@19.1.0)':
    dependencies:
      '@tanstack/store': 0.7.1
      react: 19.1.0
      react-dom: 19.1.0(react@19.1.0)
      use-sync-external-store: 1.5.0(react@19.1.0)

  '@tanstack/store@0.7.1': {}

  '@tokenizer/inflate@0.2.7':
    dependencies:
      debug: 4.4.1
      fflate: 0.8.2
      token-types: 6.0.3
    transitivePeerDependencies:
      - supports-color

  '@tokenizer/token@0.3.0': {}

  '@trpc/client@11.4.2(@trpc/server@11.4.2(typescript@5.8.3))(typescript@5.8.3)':
    dependencies:
      '@trpc/server': 11.4.2(typescript@5.8.3)
      typescript: 5.8.3

  '@trpc/server@11.4.2(typescript@5.8.3)':
    dependencies:
      typescript: 5.8.3

  '@types/argparse@1.0.38': {}

  '@types/babel__core@7.20.5':
    dependencies:
      '@babel/parser': 7.27.5
      '@babel/types': 7.27.6
      '@types/babel__generator': 7.27.0
      '@types/babel__template': 7.4.4
      '@types/babel__traverse': 7.20.7

  '@types/babel__generator@7.27.0':
    dependencies:
      '@babel/types': 7.27.6

  '@types/babel__template@7.4.4':
    dependencies:
      '@babel/parser': 7.27.5
      '@babel/types': 7.27.6

  '@types/babel__traverse@7.20.7':
    dependencies:
      '@babel/types': 7.27.6

  '@types/better-sqlite3@7.6.13':
    dependencies:
      '@types/node': 22.15.32

  '@types/body-parser@1.19.6':
    dependencies:
      '@types/connect': 3.4.38
      '@types/node': 22.15.32

  '@types/chai@5.2.2':
    dependencies:
      '@types/deep-eql': 4.0.2

  '@types/connect@3.4.38':
    dependencies:
      '@types/node': 22.15.32

  '@types/deep-eql@4.0.2': {}

  '@types/diff-match-patch@1.0.36': {}

  '@types/estree@1.0.8': {}

  '@types/express-serve-static-core@4.19.6':
    dependencies:
      '@types/node': 22.15.32
      '@types/qs': 6.14.0
      '@types/range-parser': 1.2.7
      '@types/send': 0.17.5

  '@types/express@4.17.23':
    dependencies:
      '@types/body-parser': 1.19.6
      '@types/express-serve-static-core': 4.19.6
      '@types/qs': 6.14.0
      '@types/serve-static': 1.15.8

  '@types/fs-extra@11.0.4':
    dependencies:
      '@types/jsonfile': 6.1.4
      '@types/node': 22.15.32

  '@types/http-errors@2.0.5': {}

  '@types/invariant@2.2.37': {}

  '@types/jsonfile@6.1.4':
    dependencies:
      '@types/node': 22.15.32

  '@types/mime@1.3.5': {}

  '@types/minimist@1.2.5': {}

  '@types/node@18.19.112':
    dependencies:
      undici-types: 5.26.5

  '@types/node@20.19.6':
    dependencies:
      undici-types: 6.21.0

  '@types/node@22.15.32':
    dependencies:
      undici-types: 6.21.0

  '@types/node@24.0.3':
    dependencies:
      undici-types: 7.8.0

  '@types/node@24.0.4':
    dependencies:
      undici-types: 7.8.0

  '@types/prompts@2.4.9':
    dependencies:
      '@types/node': 22.15.32
      kleur: 3.0.3

  '@types/prop-types@15.7.15': {}

  '@types/ps-tree@1.1.6': {}

  '@types/qs@6.14.0': {}

  '@types/range-parser@1.2.7': {}

  '@types/react-dom@18.3.7(@types/react@18.3.23)':
    dependencies:
      '@types/react': 18.3.23

  '@types/react-dom@19.1.6(@types/react@19.1.8)':
    dependencies:
      '@types/react': 19.1.8

  '@types/react@18.3.23':
    dependencies:
      '@types/prop-types': 15.7.15
      csstype: 3.1.3

  '@types/react@19.1.8':
    dependencies:
      csstype: 3.1.3

  '@types/retry@0.12.2': {}

  '@types/send@0.17.5':
    dependencies:
      '@types/mime': 1.3.5
      '@types/node': 22.15.32

  '@types/serve-static@1.15.8':
    dependencies:
      '@types/http-errors': 2.0.5
      '@types/node': 22.15.32
      '@types/send': 0.17.5

  '@types/which@3.0.4': {}

  '@types/ws@8.18.1':
    dependencies:
      '@types/node': 22.15.32

  '@vitejs/plugin-react@4.5.2(vite@5.4.19(@types/node@20.19.6))':
    dependencies:
      '@babel/core': 7.27.4
      '@babel/plugin-transform-react-jsx-self': 7.27.1(@babel/core@7.27.4)
      '@babel/plugin-transform-react-jsx-source': 7.27.1(@babel/core@7.27.4)
      '@rolldown/pluginutils': 1.0.0-beta.11
      '@types/babel__core': 7.20.5
      react-refresh: 0.17.0
      vite: 5.4.19(@types/node@20.19.6)
    transitivePeerDependencies:
      - supports-color

  '@vitejs/plugin-react@4.5.2(vite@5.4.19(@types/node@22.15.32))':
    dependencies:
      '@babel/core': 7.27.4
      '@babel/plugin-transform-react-jsx-self': 7.27.1(@babel/core@7.27.4)
      '@babel/plugin-transform-react-jsx-source': 7.27.1(@babel/core@7.27.4)
      '@rolldown/pluginutils': 1.0.0-beta.11
      '@types/babel__core': 7.20.5
      react-refresh: 0.17.0
      vite: 5.4.19(@types/node@22.15.32)
    transitivePeerDependencies:
      - supports-color

  '@vitest/expect@1.6.1':
    dependencies:
      '@vitest/spy': 1.6.1
      '@vitest/utils': 1.6.1
      chai: 4.5.0

  '@vitest/expect@3.2.4':
    dependencies:
      '@types/chai': 5.2.2
      '@vitest/spy': 3.2.4
      '@vitest/utils': 3.2.4
      chai: 5.2.0
      tinyrainbow: 2.0.0

  '@vitest/mocker@3.2.4(vite@6.3.5(@types/node@22.15.32)(tsx@3.14.0)(yaml@2.8.0))':
    dependencies:
      '@vitest/spy': 3.2.4
      estree-walker: 3.0.3
      magic-string: 0.30.17
    optionalDependencies:
      vite: 6.3.5(@types/node@22.15.32)(tsx@3.14.0)(yaml@2.8.0)

  '@vitest/mocker@3.2.4(vite@6.3.5(@types/node@24.0.4)(tsx@4.20.3)(yaml@2.8.0))':
    dependencies:
      '@vitest/spy': 3.2.4
      estree-walker: 3.0.3
      magic-string: 0.30.17
    optionalDependencies:
      vite: 6.3.5(@types/node@24.0.4)(tsx@4.20.3)(yaml@2.8.0)

  '@vitest/pretty-format@3.1.1':
    dependencies:
      tinyrainbow: 2.0.0

  '@vitest/pretty-format@3.2.4':
    dependencies:
      tinyrainbow: 2.0.0

  '@vitest/runner@1.6.1':
    dependencies:
      '@vitest/utils': 1.6.1
      p-limit: 5.0.0
      pathe: 1.1.2

  '@vitest/runner@3.2.4':
    dependencies:
      '@vitest/utils': 3.2.4
      pathe: 2.0.3
      strip-literal: 3.0.0

  '@vitest/snapshot@1.6.1':
    dependencies:
      magic-string: 0.30.17
      pathe: 1.1.2
      pretty-format: 29.7.0

  '@vitest/snapshot@3.2.4':
    dependencies:
      '@vitest/pretty-format': 3.2.4
      magic-string: 0.30.17
      pathe: 2.0.3

  '@vitest/spy@1.6.1':
    dependencies:
      tinyspy: 2.2.1

  '@vitest/spy@3.2.4':
    dependencies:
      tinyspy: 4.0.3

  '@vitest/ui@3.1.1(vitest@3.2.4)':
    dependencies:
      '@vitest/utils': 3.1.1
      fflate: 0.8.2
      flatted: 3.3.3
      pathe: 2.0.3
      sirv: 3.0.1
      tinyglobby: 0.2.14
      tinyrainbow: 2.0.0
      vitest: 3.2.4(@types/node@22.15.32)(@vitest/ui@3.1.1)(tsx@4.20.3)(yaml@2.8.0)

  '@vitest/utils@1.6.1':
    dependencies:
      diff-sequences: 29.6.3
      estree-walker: 3.0.3
      loupe: 2.3.7
      pretty-format: 29.7.0

  '@vitest/utils@3.1.1':
    dependencies:
      '@vitest/pretty-format': 3.1.1
      loupe: 3.1.4
      tinyrainbow: 2.0.0

  '@vitest/utils@3.2.4':
    dependencies:
      '@vitest/pretty-format': 3.2.4
      loupe: 3.1.4
      tinyrainbow: 2.0.0

  '@volar/language-core@2.4.14':
    dependencies:
      '@volar/source-map': 2.4.14

  '@volar/source-map@2.4.14': {}

  '@volar/typescript@2.4.14':
    dependencies:
      '@volar/language-core': 2.4.14
      path-browserify: 1.0.1
      vscode-uri: 3.1.0

  '@vue/compiler-core@3.5.17':
    dependencies:
      '@babel/parser': 7.27.5
      '@vue/shared': 3.5.17
      entities: 4.5.0
      estree-walker: 2.0.2
      source-map-js: 1.2.1

  '@vue/compiler-dom@3.5.17':
    dependencies:
      '@vue/compiler-core': 3.5.17
      '@vue/shared': 3.5.17

  '@vue/compiler-vue2@2.7.16':
    dependencies:
      de-indent: 1.0.2
      he: 1.2.0

  '@vue/language-core@2.2.0(typescript@5.8.3)':
    dependencies:
      '@volar/language-core': 2.4.14
      '@vue/compiler-dom': 3.5.17
      '@vue/compiler-vue2': 2.7.16
      '@vue/shared': 3.5.17
      alien-signals: 0.4.14
      minimatch: 9.0.5
      muggle-string: 0.4.1
      path-browserify: 1.0.1
    optionalDependencies:
      typescript: 5.8.3

  '@vue/shared@3.5.17': {}

  accepts@2.0.0:
    dependencies:
      mime-types: 3.0.1
      negotiator: 1.0.0

  acorn-walk@8.3.2: {}

  acorn@8.14.0: {}

  acorn@8.15.0: {}

  ai@4.3.17(react@18.3.1)(zod@3.25.69):
    dependencies:
      '@ai-sdk/provider': 1.1.3
      '@ai-sdk/provider-utils': 2.2.8(zod@3.25.69)
      '@ai-sdk/react': 1.2.12(react@18.3.1)(zod@3.25.69)
      '@ai-sdk/ui-utils': 1.2.11(zod@3.25.69)
      '@opentelemetry/api': 1.9.0
      jsondiffpatch: 0.6.0
      zod: 3.25.69
    optionalDependencies:
      react: 18.3.1

  ajv-draft-04@1.0.0(ajv@8.13.0):
    optionalDependencies:
      ajv: 8.13.0

  ajv-formats@3.0.1(ajv@8.13.0):
    optionalDependencies:
      ajv: 8.13.0

  ajv@8.12.0:
    dependencies:
      fast-deep-equal: 3.1.3
      json-schema-traverse: 1.0.0
      require-from-string: 2.0.2
      uri-js: 4.4.1

  ajv@8.13.0:
    dependencies:
      fast-deep-equal: 3.1.3
      json-schema-traverse: 1.0.0
      require-from-string: 2.0.2
      uri-js: 4.4.1

  alien-signals@0.4.14: {}

  ansi-regex@5.0.1: {}

  ansi-regex@6.1.0: {}

  ansi-styles@4.3.0:
    dependencies:
      color-convert: 2.0.1

  ansi-styles@5.2.0: {}

  ansi-styles@6.2.1: {}

  any-promise@1.3.0: {}

  argparse@1.0.10:
    dependencies:
      sprintf-js: 1.0.3

  aria-query@5.3.2: {}

  as-table@1.0.55:
    dependencies:
      printable-characters: 1.0.42

  asn1js@3.0.6:
    dependencies:
      pvtsutils: 1.3.6
      pvutils: 1.1.3
      tslib: 2.8.1

  assertion-error@1.1.0: {}

  assertion-error@2.0.1: {}

  axobject-query@4.1.0: {}

  balanced-match@1.0.2: {}

  base64-js@1.5.1: {}

  better-auth@1.2.10:
    dependencies:
      '@better-auth/utils': 0.2.5
      '@better-fetch/fetch': 1.1.18
      '@noble/ciphers': 0.6.0
      '@noble/hashes': 1.8.0
      '@simplewebauthn/browser': 13.1.0
      '@simplewebauthn/server': 13.1.1
      better-call: 1.0.9
      defu: 6.1.4
      jose: 5.10.0
      kysely: 0.28.2
      nanostores: 0.11.4
      zod: 3.25.67

  better-call@1.0.9:
    dependencies:
      '@better-fetch/fetch': 1.1.18
      rou3: 0.5.1
      set-cookie-parser: 2.7.1
      uncrypto: 0.1.3

  better-sqlite3@11.10.0:
    dependencies:
      bindings: 1.5.0
      prebuild-install: 7.1.3

  bindings@1.5.0:
    dependencies:
      file-uri-to-path: 1.0.0

  birpc@0.2.14: {}

  bl@4.1.0:
    dependencies:
      buffer: 5.7.1
      inherits: 2.0.4
      readable-stream: 3.6.2

  blake3-wasm@2.1.5: {}

  body-parser@2.2.0:
    dependencies:
      bytes: 3.1.2
      content-type: 1.0.5
      debug: 4.4.1
      http-errors: 2.0.0
      iconv-lite: 0.6.3
      on-finished: 2.4.1
      qs: 6.14.0
      raw-body: 3.0.0
      type-is: 2.0.1
    transitivePeerDependencies:
      - supports-color

  brace-expansion@1.1.12:
    dependencies:
      balanced-match: 1.0.2
      concat-map: 0.0.1

  brace-expansion@2.0.2:
    dependencies:
      balanced-match: 1.0.2

  braces@3.0.3:
    dependencies:
      fill-range: 7.1.1

  browserslist@4.25.0:
    dependencies:
      caniuse-lite: 1.0.30001723
      electron-to-chromium: 1.5.171
      node-releases: 2.0.19
      update-browserslist-db: 1.1.3(browserslist@4.25.0)

  buffer-from@1.1.2: {}

  buffer@5.7.1:
    dependencies:
      base64-js: 1.5.1
      ieee754: 1.2.1

  bundle-require@5.1.0(esbuild@0.25.5):
    dependencies:
      esbuild: 0.25.5
      load-tsconfig: 0.2.5

  bytes@3.1.2: {}

  cac@6.7.14: {}

  call-bind-apply-helpers@1.0.2:
    dependencies:
      es-errors: 1.3.0
      function-bind: 1.1.2

  call-bound@1.0.4:
    dependencies:
      call-bind-apply-helpers: 1.0.2
      get-intrinsic: 1.3.0

  caniuse-lite@1.0.30001723: {}

  cbor-extract@2.2.0:
    dependencies:
      node-gyp-build-optional-packages: 5.1.1
    optionalDependencies:
      '@cbor-extract/cbor-extract-darwin-arm64': 2.2.0
      '@cbor-extract/cbor-extract-darwin-x64': 2.2.0
      '@cbor-extract/cbor-extract-linux-arm': 2.2.0
      '@cbor-extract/cbor-extract-linux-arm64': 2.2.0
      '@cbor-extract/cbor-extract-linux-x64': 2.2.0
      '@cbor-extract/cbor-extract-win32-x64': 2.2.0
    optional: true

  cbor-x@1.6.0:
    optionalDependencies:
      cbor-extract: 2.2.0

  chai@4.5.0:
    dependencies:
      assertion-error: 1.1.0
      check-error: 1.0.3
      deep-eql: 4.1.4
      get-func-name: 2.0.2
      loupe: 2.3.7
      pathval: 1.1.1
      type-detect: 4.1.0

  chai@5.2.0:
    dependencies:
      assertion-error: 2.0.1
      check-error: 2.1.1
      deep-eql: 5.0.2
      loupe: 3.1.4
      pathval: 2.0.0

  chalk@4.1.2:
    dependencies:
      ansi-styles: 4.3.0
      supports-color: 7.2.0

  chalk@5.4.1: {}

  check-error@1.0.3:
    dependencies:
      get-func-name: 2.0.2

  check-error@2.1.1: {}

  chokidar@4.0.3:
    dependencies:
      readdirp: 4.1.2

  chownr@1.1.4: {}

  cjs-module-lexer@1.4.3: {}

  cliui@8.0.1:
    dependencies:
      string-width: 4.2.3
      strip-ansi: 6.0.1
      wrap-ansi: 7.0.0

  clsx@2.1.1: {}

  cluster-key-slot@1.1.2: {}

  color-convert@2.0.1:
    dependencies:
      color-name: 1.1.4

  color-name@1.1.4: {}

  color-string@1.9.1:
    dependencies:
      color-name: 1.1.4
      simple-swizzle: 0.2.2

  color@4.2.3:
    dependencies:
      color-convert: 2.0.1
      color-string: 1.9.1

  commander@4.1.1: {}

  compare-versions@6.1.1: {}

  concat-map@0.0.1: {}

  concurrently@8.2.2:
    dependencies:
      chalk: 4.1.2
      date-fns: 2.30.0
      lodash: 4.17.21
      rxjs: 7.8.2
      shell-quote: 1.8.3
      spawn-command: 0.0.2
      supports-color: 8.1.1
      tree-kill: 1.2.2
      yargs: 17.7.2

  confbox@0.1.8: {}

  confbox@0.2.2: {}

  consola@3.4.2: {}

  content-disposition@1.0.0:
    dependencies:
      safe-buffer: 5.2.1

  content-security-policy-builder@2.3.0: {}

  content-security-policy-parser@0.6.0: {}

  content-type@1.0.5: {}

  convert-source-map@2.0.0: {}

  cookie-signature@1.2.2: {}

  cookie@0.5.0: {}

  cookie@0.7.2: {}

  cookie@1.0.2: {}

  cross-spawn@7.0.6:
    dependencies:
      path-key: 3.1.1
      shebang-command: 2.0.0
      which: 2.0.2

  csstype@3.1.3: {}

  data-uri-to-buffer@2.0.2: {}

  data-uri-to-buffer@4.0.1: {}

  date-fns@2.30.0:
    dependencies:
      '@babel/runtime': 7.27.6

  de-indent@1.0.2: {}

  debug@4.4.1:
    dependencies:
      ms: 2.1.3

  decompress-response@6.0.0:
    dependencies:
      mimic-response: 3.1.0

  dedent@1.6.0: {}

  deep-eql@4.1.4:
    dependencies:
      type-detect: 4.1.0

  deep-eql@5.0.2: {}

  deep-extend@0.6.0: {}

  defu@6.1.4: {}

  denque@2.1.0: {}

  depd@2.0.0: {}

  dequal@2.0.3: {}

  detect-libc@2.0.4: {}

  devalue@4.3.3: {}

  diff-match-patch@1.0.5: {}

  diff-sequences@29.6.3: {}

  dir-glob@3.0.1:
    dependencies:
      path-type: 4.0.0

  drizzle-kit@0.31.2:
    dependencies:
      '@drizzle-team/brocli': 0.10.2
      '@esbuild-kit/esm-loader': 2.6.5
      esbuild: 0.25.5
      esbuild-register: 3.6.0(esbuild@0.25.5)
    transitivePeerDependencies:
      - supports-color

  drizzle-orm@0.44.2(@cloudflare/workers-types@4.20250619.0)(@opentelemetry/api@1.9.0)(@types/better-sqlite3@7.6.13)(better-sqlite3@11.10.0)(kysely@0.28.2):
    optionalDependencies:
      '@cloudflare/workers-types': 4.20250619.0
      '@opentelemetry/api': 1.9.0
      '@types/better-sqlite3': 7.6.13
      better-sqlite3: 11.10.0
      kysely: 0.28.2

  dunder-proto@1.0.1:
    dependencies:
      call-bind-apply-helpers: 1.0.2
      es-errors: 1.3.0
      gopd: 1.2.0

  duplexer@0.1.2: {}

  eastasianwidth@0.2.0: {}

  ee-first@1.1.1: {}

  electron-to-chromium@1.5.171: {}

  elysia@1.3.5(exact-mirror@0.1.2(@sinclair/typebox@0.34.35))(file-type@21.0.0)(typescript@5.8.3):
    dependencies:
      cookie: 1.0.2
      exact-mirror: 0.1.2(@sinclair/typebox@0.34.35)
      fast-decode-uri-component: 1.0.1
      file-type: 21.0.0
      typescript: 5.8.3
    optionalDependencies:
      '@sinclair/typebox': 0.34.35
      openapi-types: 12.1.3

  emoji-regex@8.0.0: {}

  emoji-regex@9.2.2: {}

  encodeurl@2.0.0: {}

  end-of-stream@1.4.5:
    dependencies:
      once: 1.4.0

  entities@4.5.0: {}

  es-define-property@1.0.1: {}

  es-errors@1.3.0: {}

  es-module-lexer@1.7.0: {}

  es-object-atoms@1.1.1:
    dependencies:
      es-errors: 1.3.0

  esbuild-register@3.6.0(esbuild@0.25.5):
    dependencies:
      debug: 4.4.1
      esbuild: 0.25.5
    transitivePeerDependencies:
      - supports-color

  esbuild@0.17.19:
    optionalDependencies:
      '@esbuild/android-arm': 0.17.19
      '@esbuild/android-arm64': 0.17.19
      '@esbuild/android-x64': 0.17.19
      '@esbuild/darwin-arm64': 0.17.19
      '@esbuild/darwin-x64': 0.17.19
      '@esbuild/freebsd-arm64': 0.17.19
      '@esbuild/freebsd-x64': 0.17.19
      '@esbuild/linux-arm': 0.17.19
      '@esbuild/linux-arm64': 0.17.19
      '@esbuild/linux-ia32': 0.17.19
      '@esbuild/linux-loong64': 0.17.19
      '@esbuild/linux-mips64el': 0.17.19
      '@esbuild/linux-ppc64': 0.17.19
      '@esbuild/linux-riscv64': 0.17.19
      '@esbuild/linux-s390x': 0.17.19
      '@esbuild/linux-x64': 0.17.19
      '@esbuild/netbsd-x64': 0.17.19
      '@esbuild/openbsd-x64': 0.17.19
      '@esbuild/sunos-x64': 0.17.19
      '@esbuild/win32-arm64': 0.17.19
      '@esbuild/win32-ia32': 0.17.19
      '@esbuild/win32-x64': 0.17.19

  esbuild@0.18.20:
    optionalDependencies:
      '@esbuild/android-arm': 0.18.20
      '@esbuild/android-arm64': 0.18.20
      '@esbuild/android-x64': 0.18.20
      '@esbuild/darwin-arm64': 0.18.20
      '@esbuild/darwin-x64': 0.18.20
      '@esbuild/freebsd-arm64': 0.18.20
      '@esbuild/freebsd-x64': 0.18.20
      '@esbuild/linux-arm': 0.18.20
      '@esbuild/linux-arm64': 0.18.20
      '@esbuild/linux-ia32': 0.18.20
      '@esbuild/linux-loong64': 0.18.20
      '@esbuild/linux-mips64el': 0.18.20
      '@esbuild/linux-ppc64': 0.18.20
      '@esbuild/linux-riscv64': 0.18.20
      '@esbuild/linux-s390x': 0.18.20
      '@esbuild/linux-x64': 0.18.20
      '@esbuild/netbsd-x64': 0.18.20
      '@esbuild/openbsd-x64': 0.18.20
      '@esbuild/sunos-x64': 0.18.20
      '@esbuild/win32-arm64': 0.18.20
      '@esbuild/win32-ia32': 0.18.20
      '@esbuild/win32-x64': 0.18.20

  esbuild@0.21.5:
    optionalDependencies:
      '@esbuild/aix-ppc64': 0.21.5
      '@esbuild/android-arm': 0.21.5
      '@esbuild/android-arm64': 0.21.5
      '@esbuild/android-x64': 0.21.5
      '@esbuild/darwin-arm64': 0.21.5
      '@esbuild/darwin-x64': 0.21.5
      '@esbuild/freebsd-arm64': 0.21.5
      '@esbuild/freebsd-x64': 0.21.5
      '@esbuild/linux-arm': 0.21.5
      '@esbuild/linux-arm64': 0.21.5
      '@esbuild/linux-ia32': 0.21.5
      '@esbuild/linux-loong64': 0.21.5
      '@esbuild/linux-mips64el': 0.21.5
      '@esbuild/linux-ppc64': 0.21.5
      '@esbuild/linux-riscv64': 0.21.5
      '@esbuild/linux-s390x': 0.21.5
      '@esbuild/linux-x64': 0.21.5
      '@esbuild/netbsd-x64': 0.21.5
      '@esbuild/openbsd-x64': 0.21.5
      '@esbuild/sunos-x64': 0.21.5
      '@esbuild/win32-arm64': 0.21.5
      '@esbuild/win32-ia32': 0.21.5
      '@esbuild/win32-x64': 0.21.5

  esbuild@0.25.4:
    optionalDependencies:
      '@esbuild/aix-ppc64': 0.25.4
      '@esbuild/android-arm': 0.25.4
      '@esbuild/android-arm64': 0.25.4
      '@esbuild/android-x64': 0.25.4
      '@esbuild/darwin-arm64': 0.25.4
      '@esbuild/darwin-x64': 0.25.4
      '@esbuild/freebsd-arm64': 0.25.4
      '@esbuild/freebsd-x64': 0.25.4
      '@esbuild/linux-arm': 0.25.4
      '@esbuild/linux-arm64': 0.25.4
      '@esbuild/linux-ia32': 0.25.4
      '@esbuild/linux-loong64': 0.25.4
      '@esbuild/linux-mips64el': 0.25.4
      '@esbuild/linux-ppc64': 0.25.4
      '@esbuild/linux-riscv64': 0.25.4
      '@esbuild/linux-s390x': 0.25.4
      '@esbuild/linux-x64': 0.25.4
      '@esbuild/netbsd-arm64': 0.25.4
      '@esbuild/netbsd-x64': 0.25.4
      '@esbuild/openbsd-arm64': 0.25.4
      '@esbuild/openbsd-x64': 0.25.4
      '@esbuild/sunos-x64': 0.25.4
      '@esbuild/win32-arm64': 0.25.4
      '@esbuild/win32-ia32': 0.25.4
      '@esbuild/win32-x64': 0.25.4

  esbuild@0.25.5:
    optionalDependencies:
      '@esbuild/aix-ppc64': 0.25.5
      '@esbuild/android-arm': 0.25.5
      '@esbuild/android-arm64': 0.25.5
      '@esbuild/android-x64': 0.25.5
      '@esbuild/darwin-arm64': 0.25.5
      '@esbuild/darwin-x64': 0.25.5
      '@esbuild/freebsd-arm64': 0.25.5
      '@esbuild/freebsd-x64': 0.25.5
      '@esbuild/linux-arm': 0.25.5
      '@esbuild/linux-arm64': 0.25.5
      '@esbuild/linux-ia32': 0.25.5
      '@esbuild/linux-loong64': 0.25.5
      '@esbuild/linux-mips64el': 0.25.5
      '@esbuild/linux-ppc64': 0.25.5
      '@esbuild/linux-riscv64': 0.25.5
      '@esbuild/linux-s390x': 0.25.5
      '@esbuild/linux-x64': 0.25.5
      '@esbuild/netbsd-arm64': 0.25.5
      '@esbuild/netbsd-x64': 0.25.5
      '@esbuild/openbsd-arm64': 0.25.5
      '@esbuild/openbsd-x64': 0.25.5
      '@esbuild/sunos-x64': 0.25.5
      '@esbuild/win32-arm64': 0.25.5
      '@esbuild/win32-ia32': 0.25.5
      '@esbuild/win32-x64': 0.25.5

  escalade@3.2.0: {}

  escape-html@1.0.3: {}

  escape-string-regexp@4.0.0: {}

  esm-env@1.2.2: {}

  esrap@2.1.0:
    dependencies:
      '@jridgewell/sourcemap-codec': 1.5.0

  estree-walker@0.6.1: {}

  estree-walker@2.0.2: {}

  estree-walker@3.0.3:
    dependencies:
      '@types/estree': 1.0.8

  etag@1.8.1: {}

  event-stream@3.3.4:
    dependencies:
      duplexer: 0.1.2
      from: 0.1.7
      map-stream: 0.1.0
      pause-stream: 0.0.11
      split: 0.3.3
      stream-combiner: 0.0.4
      through: 2.3.8

  eventsource-parser@1.1.2: {}

  eventsource-parser@3.0.2: {}

  eventsource@3.0.7:
    dependencies:
      eventsource-parser: 3.0.2

  exact-mirror@0.1.2(@sinclair/typebox@0.34.35):
    optionalDependencies:
      '@sinclair/typebox': 0.34.35

  execa@8.0.1:
    dependencies:
      cross-spawn: 7.0.6
      get-stream: 8.0.1
      human-signals: 5.0.0
      is-stream: 3.0.0
      merge-stream: 2.0.0
      npm-run-path: 5.3.0
      onetime: 6.0.0
      signal-exit: 4.1.0
      strip-final-newline: 3.0.0

  exit-hook@2.2.1: {}

  expand-template@2.0.3: {}

  expect-type@1.2.1: {}

  express@5.1.0:
    dependencies:
      accepts: 2.0.0
      body-parser: 2.2.0
      content-disposition: 1.0.0
      content-type: 1.0.5
      cookie: 0.7.2
      cookie-signature: 1.2.2
      debug: 4.4.1
      encodeurl: 2.0.0
      escape-html: 1.0.3
      etag: 1.8.1
      finalhandler: 2.1.0
      fresh: 2.0.0
      http-errors: 2.0.0
      merge-descriptors: 2.0.0
      mime-types: 3.0.1
      on-finished: 2.4.1
      once: 1.4.0
      parseurl: 1.3.3
      proxy-addr: 2.0.7
      qs: 6.14.0
      range-parser: 1.2.1
      router: 2.2.0
      send: 1.2.0
      serve-static: 2.2.0
      statuses: 2.0.2
      type-is: 2.0.1
      vary: 1.1.2
    transitivePeerDependencies:
      - supports-color

  exsolve@1.0.7: {}

  fast-decode-uri-component@1.0.1: {}

  fast-deep-equal@3.1.3: {}

  fast-glob@3.3.3:
    dependencies:
      '@nodelib/fs.stat': 2.0.5
      '@nodelib/fs.walk': 1.2.8
      glob-parent: 5.1.2
      merge2: 1.4.1
      micromatch: 4.0.8

  fastq@1.19.1:
    dependencies:
      reusify: 1.1.0

  fdir@6.4.6(picomatch@4.0.2):
    optionalDependencies:
      picomatch: 4.0.2

  fetch-blob@3.2.0:
    dependencies:
      node-domexception: 1.0.0
      web-streams-polyfill: 3.3.3

  fflate@0.8.2: {}

  file-type@21.0.0:
    dependencies:
      '@tokenizer/inflate': 0.2.7
      strtok3: 10.3.1
      token-types: 6.0.3
      uint8array-extras: 1.4.0
    transitivePeerDependencies:
      - supports-color

  file-uri-to-path@1.0.0: {}

  fill-range@7.1.1:
    dependencies:
      to-regex-range: 5.0.1

  finalhandler@2.1.0:
    dependencies:
      debug: 4.4.1
      encodeurl: 2.0.0
      escape-html: 1.0.3
      on-finished: 2.4.1
      parseurl: 1.3.3
      statuses: 2.0.2
    transitivePeerDependencies:
      - supports-color

  fix-dts-default-cjs-exports@1.0.1:
    dependencies:
      magic-string: 0.30.17
      mlly: 1.7.4
      rollup: 4.44.0

  flatted@3.3.3: {}

  foreground-child@3.3.1:
    dependencies:
      cross-spawn: 7.0.6
      signal-exit: 4.1.0

  formdata-polyfill@4.0.10:
    dependencies:
      fetch-blob: 3.2.0

  forwarded@0.2.0: {}

  fresh@2.0.0: {}

  from@0.1.7: {}

  fs-constants@1.0.0: {}

  fs-extra@11.3.0:
    dependencies:
      graceful-fs: 4.2.11
      jsonfile: 6.1.0
      universalify: 2.0.1

  fsevents@2.3.3:
    optional: true

  function-bind@1.1.2: {}

  fx@36.0.4: {}

  gensync@1.0.0-beta.2: {}

  get-caller-file@2.0.5: {}

  get-func-name@2.0.2: {}

  get-intrinsic@1.3.0:
    dependencies:
      call-bind-apply-helpers: 1.0.2
      es-define-property: 1.0.1
      es-errors: 1.3.0
      es-object-atoms: 1.1.1
      function-bind: 1.1.2
      get-proto: 1.0.1
      gopd: 1.2.0
      has-symbols: 1.1.0
      hasown: 2.0.2
      math-intrinsics: 1.1.0

  get-proto@1.0.1:
    dependencies:
      dunder-proto: 1.0.1
      es-object-atoms: 1.1.1

  get-source@2.0.12:
    dependencies:
      data-uri-to-buffer: 2.0.2
      source-map: 0.6.1

  get-stream@8.0.1: {}

  get-tsconfig@4.10.1:
    dependencies:
      resolve-pkg-maps: 1.0.0

  github-from-package@0.0.0: {}

  glob-parent@5.1.2:
    dependencies:
      is-glob: 4.0.3

  glob-to-regexp@0.4.1: {}

  glob@10.4.5:
    dependencies:
      foreground-child: 3.3.1
      jackspeak: 3.4.3
      minimatch: 9.0.5
      minipass: 7.1.2
      package-json-from-dist: 1.0.1
      path-scurry: 1.11.1

  globals@11.12.0: {}

  globby@13.2.2:
    dependencies:
      dir-glob: 3.0.1
      fast-glob: 3.3.3
      ignore: 5.3.2
      merge2: 1.4.1
      slash: 4.0.0

  gopd@1.2.0: {}

  graceful-fs@4.2.11: {}

  has-flag@4.0.0: {}

  has-symbols@1.1.0: {}

  hasown@2.0.2:
    dependencies:
      function-bind: 1.1.2

  he@1.2.0: {}

  hono@4.8.3: {}

  http-errors@2.0.0:
    dependencies:
      depd: 2.0.0
      inherits: 2.0.4
      setprototypeof: 1.2.0
      statuses: 2.0.1
      toidentifier: 1.0.1

  human-signals@5.0.0: {}

  iconv-lite@0.6.3:
    dependencies:
      safer-buffer: 2.1.2

  ieee754@1.2.1: {}

  ignore@5.3.2: {}

  import-lazy@4.0.0: {}

  inherits@2.0.4: {}

  ini@1.3.8: {}

  invariant@2.2.4:
    dependencies:
      loose-envify: 1.4.0

  ioredis@5.6.1:
    dependencies:
      '@ioredis/commands': 1.2.0
      cluster-key-slot: 1.1.2
      debug: 4.4.1
      denque: 2.1.0
      lodash.defaults: 4.2.0
      lodash.isarguments: 3.1.0
      redis-errors: 1.2.0
      redis-parser: 3.0.0
      standard-as-callback: 2.1.0
    transitivePeerDependencies:
      - supports-color

  ipaddr.js@1.9.1: {}

  is-arrayish@0.3.2: {}

  is-core-module@2.16.1:
    dependencies:
      hasown: 2.0.2

  is-extglob@2.1.1: {}

  is-fullwidth-code-point@3.0.0: {}

  is-glob@4.0.3:
    dependencies:
      is-extglob: 2.1.1

  is-network-error@1.1.0: {}

  is-number@7.0.0: {}

  is-promise@4.0.0: {}

<<<<<<< HEAD
  is-reference@3.0.3:
    dependencies:
      '@types/estree': 1.0.8
=======
  is-stream@3.0.0: {}
>>>>>>> 057a6099

  isexe@2.0.0: {}

  isomorphic.js@0.2.5: {}

  jackspeak@3.4.3:
    dependencies:
      '@isaacs/cliui': 8.0.2
    optionalDependencies:
      '@pkgjs/parseargs': 0.11.0

  jju@1.4.0: {}

  jose@5.10.0: {}

  joycon@3.1.1: {}

  js-tokens@4.0.0: {}

  js-tokens@9.0.1: {}

  jsesc@3.1.0: {}

  json-schema-traverse@1.0.0: {}

  json-schema@0.4.0: {}

  json5@2.2.3: {}

  jsondiffpatch@0.6.0:
    dependencies:
      '@types/diff-match-patch': 1.0.36
      chalk: 5.4.1
      diff-match-patch: 1.0.5

  jsonfile@6.1.0:
    dependencies:
      universalify: 2.0.1
    optionalDependencies:
      graceful-fs: 4.2.11

  kleur@3.0.3: {}

  kolorist@1.8.0: {}

  kysely@0.28.2: {}

  lefthook-darwin-arm64@1.11.14:
    optional: true

  lefthook-darwin-x64@1.11.14:
    optional: true

  lefthook-freebsd-arm64@1.11.14:
    optional: true

  lefthook-freebsd-x64@1.11.14:
    optional: true

  lefthook-linux-arm64@1.11.14:
    optional: true

  lefthook-linux-x64@1.11.14:
    optional: true

  lefthook-openbsd-arm64@1.11.14:
    optional: true

  lefthook-openbsd-x64@1.11.14:
    optional: true

  lefthook-windows-arm64@1.11.14:
    optional: true

  lefthook-windows-x64@1.11.14:
    optional: true

  lefthook@1.11.14:
    optionalDependencies:
      lefthook-darwin-arm64: 1.11.14
      lefthook-darwin-x64: 1.11.14
      lefthook-freebsd-arm64: 1.11.14
      lefthook-freebsd-x64: 1.11.14
      lefthook-linux-arm64: 1.11.14
      lefthook-linux-x64: 1.11.14
      lefthook-openbsd-arm64: 1.11.14
      lefthook-openbsd-x64: 1.11.14
      lefthook-windows-arm64: 1.11.14
      lefthook-windows-x64: 1.11.14

  lib0@0.2.109:
    dependencies:
      isomorphic.js: 0.2.5

  lilconfig@3.1.3: {}

  lines-and-columns@1.2.4: {}

  load-tsconfig@0.2.5: {}

  local-pkg@0.5.1:
    dependencies:
      mlly: 1.7.4
      pkg-types: 1.3.1

  local-pkg@1.1.1:
    dependencies:
      mlly: 1.7.4
      pkg-types: 2.1.0
      quansync: 0.2.10

  locate-character@3.0.0: {}

  lodash.defaults@4.2.0: {}

  lodash.isarguments@3.1.0: {}

  lodash.sortby@4.7.0: {}

  lodash@4.17.21: {}

  loose-envify@1.4.0:
    dependencies:
      js-tokens: 4.0.0

  loupe@2.3.7:
    dependencies:
      get-func-name: 2.0.2

  loupe@3.1.4: {}

  lru-cache@10.4.3: {}

  lru-cache@5.1.1:
    dependencies:
      yallist: 3.1.1

  lru-cache@6.0.0:
    dependencies:
      yallist: 4.0.0

  magic-string@0.25.9:
    dependencies:
      sourcemap-codec: 1.4.8

  magic-string@0.30.17:
    dependencies:
      '@jridgewell/sourcemap-codec': 1.5.0

  map-stream@0.1.0: {}

  math-intrinsics@1.1.0: {}

  media-typer@1.1.0: {}

  merge-descriptors@2.0.0: {}

  merge-stream@2.0.0: {}

  merge2@1.4.1: {}

  micromatch@4.0.8:
    dependencies:
      braces: 3.0.3
      picomatch: 2.3.1

  mime-db@1.54.0: {}

  mime-types@3.0.1:
    dependencies:
      mime-db: 1.54.0

  mime@3.0.0: {}

  mimic-fn@4.0.0: {}

  mimic-response@3.1.0: {}

  miniflare@3.20250204.1:
    dependencies:
      '@cspotcode/source-map-support': 0.8.1
      acorn: 8.14.0
      acorn-walk: 8.3.2
      exit-hook: 2.2.1
      glob-to-regexp: 0.4.1
      stoppable: 1.1.0
      undici: 5.29.0
      workerd: 1.20250204.0
      ws: 8.18.0
      youch: 3.2.3
      zod: 3.22.3
    transitivePeerDependencies:
      - bufferutil
      - utf-8-validate

  miniflare@4.20250617.4:
    dependencies:
      '@cspotcode/source-map-support': 0.8.1
      acorn: 8.14.0
      acorn-walk: 8.3.2
      exit-hook: 2.2.1
      glob-to-regexp: 0.4.1
      sharp: 0.33.5
      stoppable: 1.1.0
      undici: 5.29.0
      workerd: 1.20250617.0
      ws: 8.18.0
      youch: 3.3.4
      zod: 3.22.3
    transitivePeerDependencies:
      - bufferutil
      - utf-8-validate

  minimatch@3.0.8:
    dependencies:
      brace-expansion: 1.1.12

  minimatch@9.0.5:
    dependencies:
      brace-expansion: 2.0.2

  minimist@1.2.8: {}

  minipass@7.1.2: {}

  mkdirp-classic@0.5.3: {}

  mlly@1.7.4:
    dependencies:
      acorn: 8.15.0
      pathe: 2.0.3
      pkg-types: 1.3.1
      ufo: 1.6.1

  mrmime@2.0.1: {}

  ms@2.1.3: {}

  muggle-string@0.4.1: {}

  mustache@4.2.0: {}

  mz@2.7.0:
    dependencies:
      any-promise: 1.3.0
      object-assign: 4.1.1
      thenify-all: 1.6.0

  nanoid@3.3.11: {}

  nanoid@3.3.6: {}

  nanostores@0.11.4: {}

  napi-build-utils@2.0.0: {}

  negotiator@1.0.0: {}

  node-abi@3.75.0:
    dependencies:
      semver: 7.7.2

  node-domexception@1.0.0: {}

  node-fetch@3.3.1:
    dependencies:
      data-uri-to-buffer: 4.0.1
      fetch-blob: 3.2.0
      formdata-polyfill: 4.0.10

  node-gyp-build-optional-packages@5.1.1:
    dependencies:
      detect-libc: 2.0.4
    optional: true

  node-releases@2.0.19: {}

  npm-run-path@5.3.0:
    dependencies:
      path-key: 4.0.0

  object-assign@4.1.1: {}

  object-inspect@1.13.4: {}

  ohash@1.1.6: {}

  ohash@2.0.11: {}

  on-change@5.0.1: {}

  on-finished@2.4.1:
    dependencies:
      ee-first: 1.1.1

  once@1.4.0:
    dependencies:
      wrappy: 1.0.2

  onetime@6.0.0:
    dependencies:
      mimic-fn: 4.0.0

  openapi-types@12.1.3:
    optional: true

  openapi3-ts@4.4.0:
    dependencies:
      yaml: 2.8.0

  openapi3-ts@4.5.0:
    dependencies:
      yaml: 2.8.0

  p-limit@5.0.0:
    dependencies:
      yocto-queue: 1.2.1

  p-retry@6.2.1:
    dependencies:
      '@types/retry': 0.12.2
      is-network-error: 1.1.0
      retry: 0.13.1

  package-json-from-dist@1.0.1: {}

  parseurl@1.3.3: {}

  path-browserify@1.0.1: {}

  path-key@3.1.1: {}

  path-key@4.0.0: {}

  path-parse@1.0.7: {}

  path-scurry@1.11.1:
    dependencies:
      lru-cache: 10.4.3
      minipass: 7.1.2

  path-to-regexp@6.3.0: {}

  path-to-regexp@8.2.0: {}

  path-type@4.0.0: {}

  pathe@1.1.2: {}

  pathe@2.0.3: {}

  pathval@1.1.1: {}

  pathval@2.0.0: {}

  pause-stream@0.0.11:
    dependencies:
      through: 2.3.8

  picocolors@1.1.1: {}

  picomatch@2.3.1: {}

  picomatch@4.0.2: {}

  pirates@4.0.7: {}

  pkg-types@1.3.1:
    dependencies:
      confbox: 0.1.8
      mlly: 1.7.4
      pathe: 2.0.3

  pkg-types@2.1.0:
    dependencies:
      confbox: 0.2.2
      exsolve: 1.0.7
      pathe: 2.0.3

  postcss-load-config@6.0.1(postcss@8.5.6)(tsx@4.20.3)(yaml@2.8.0):
    dependencies:
      lilconfig: 3.1.3
    optionalDependencies:
      postcss: 8.5.6
      tsx: 4.20.3
      yaml: 2.8.0

  postcss@8.5.6:
    dependencies:
      nanoid: 3.3.11
      picocolors: 1.1.1
      source-map-js: 1.2.1

  prebuild-install@7.1.3:
    dependencies:
      detect-libc: 2.0.4
      expand-template: 2.0.3
      github-from-package: 0.0.0
      minimist: 1.2.8
      mkdirp-classic: 0.5.3
      napi-build-utils: 2.0.0
      node-abi: 3.75.0
      pump: 3.0.3
      rc: 1.2.8
      simple-get: 4.0.1
      tar-fs: 2.1.3
      tunnel-agent: 0.6.0

  pretty-format@29.7.0:
    dependencies:
      '@jest/schemas': 29.6.3
      ansi-styles: 5.2.0
      react-is: 18.3.1

  printable-characters@1.0.42: {}

  prompts@2.4.2:
    dependencies:
      kleur: 3.0.3
      sisteransi: 1.0.5

  proxy-addr@2.0.7:
    dependencies:
      forwarded: 0.2.0
      ipaddr.js: 1.9.1

  ps-tree@1.2.0:
    dependencies:
      event-stream: 3.3.4

  pump@3.0.3:
    dependencies:
      end-of-stream: 1.4.5
      once: 1.4.0

  punycode@2.3.1: {}

  pvtsutils@1.3.6:
    dependencies:
      tslib: 2.8.1

  pvutils@1.1.3: {}

  qs@6.14.0:
    dependencies:
      side-channel: 1.1.0

  quansync@0.2.10: {}

  queue-microtask@1.2.3: {}

  range-parser@1.2.1: {}

  raw-body@3.0.0:
    dependencies:
      bytes: 3.1.2
      http-errors: 2.0.0
      iconv-lite: 0.6.3
      unpipe: 1.0.0

  rc@1.2.8:
    dependencies:
      deep-extend: 0.6.0
      ini: 1.3.8
      minimist: 1.2.8
      strip-json-comments: 2.0.1

  react-dom@18.2.0(react@18.3.1):
    dependencies:
      loose-envify: 1.4.0
      react: 18.3.1
      scheduler: 0.23.2

  react-dom@19.1.0(react@19.1.0):
    dependencies:
      react: 19.1.0
      scheduler: 0.26.0

  react-is@18.3.1: {}

  react-refresh@0.17.0: {}

  react@18.3.1:
    dependencies:
      loose-envify: 1.4.0

  react@19.1.0: {}

  readable-stream@3.6.2:
    dependencies:
      inherits: 2.0.4
      string_decoder: 1.3.0
      util-deprecate: 1.0.2

  readdirp@4.1.2: {}

  redis-errors@1.2.0: {}

  redis-parser@3.0.0:
    dependencies:
      redis-errors: 1.2.0

  require-directory@2.1.1: {}

  require-from-string@2.0.2: {}

  resolve-from@5.0.0: {}

  resolve-pkg-maps@1.0.0: {}

  resolve@1.22.10:
    dependencies:
      is-core-module: 2.16.1
      path-parse: 1.0.7
      supports-preserve-symlinks-flag: 1.0.0

  retry@0.13.1: {}

  reusify@1.1.0: {}

  rollup-plugin-inject@3.0.2:
    dependencies:
      estree-walker: 0.6.1
      magic-string: 0.25.9
      rollup-pluginutils: 2.8.2

  rollup-plugin-node-polyfills@0.2.1:
    dependencies:
      rollup-plugin-inject: 3.0.2

  rollup-pluginutils@2.8.2:
    dependencies:
      estree-walker: 0.6.1

  rollup@4.44.0:
    dependencies:
      '@types/estree': 1.0.8
    optionalDependencies:
      '@rollup/rollup-android-arm-eabi': 4.44.0
      '@rollup/rollup-android-arm64': 4.44.0
      '@rollup/rollup-darwin-arm64': 4.44.0
      '@rollup/rollup-darwin-x64': 4.44.0
      '@rollup/rollup-freebsd-arm64': 4.44.0
      '@rollup/rollup-freebsd-x64': 4.44.0
      '@rollup/rollup-linux-arm-gnueabihf': 4.44.0
      '@rollup/rollup-linux-arm-musleabihf': 4.44.0
      '@rollup/rollup-linux-arm64-gnu': 4.44.0
      '@rollup/rollup-linux-arm64-musl': 4.44.0
      '@rollup/rollup-linux-loongarch64-gnu': 4.44.0
      '@rollup/rollup-linux-powerpc64le-gnu': 4.44.0
      '@rollup/rollup-linux-riscv64-gnu': 4.44.0
      '@rollup/rollup-linux-riscv64-musl': 4.44.0
      '@rollup/rollup-linux-s390x-gnu': 4.44.0
      '@rollup/rollup-linux-x64-gnu': 4.44.0
      '@rollup/rollup-linux-x64-musl': 4.44.0
      '@rollup/rollup-win32-arm64-msvc': 4.44.0
      '@rollup/rollup-win32-ia32-msvc': 4.44.0
      '@rollup/rollup-win32-x64-msvc': 4.44.0
      fsevents: 2.3.3

  rou3@0.5.1: {}

  router@2.2.0:
    dependencies:
      debug: 4.4.1
      depd: 2.0.0
      is-promise: 4.0.0
      parseurl: 1.3.3
      path-to-regexp: 8.2.0
    transitivePeerDependencies:
      - supports-color

  run-parallel@1.2.0:
    dependencies:
      queue-microtask: 1.2.3

  rxjs@7.8.2:
    dependencies:
      tslib: 2.8.1

  safe-buffer@5.2.1: {}

  safer-buffer@2.1.2: {}

  scheduler@0.23.2:
    dependencies:
      loose-envify: 1.4.0

  scheduler@0.26.0: {}

  secure-json-parse@2.7.0: {}

  semver@6.3.1: {}

  semver@7.5.4:
    dependencies:
      lru-cache: 6.0.0

  semver@7.7.2: {}

  send@1.2.0:
    dependencies:
      debug: 4.4.1
      encodeurl: 2.0.0
      escape-html: 1.0.3
      etag: 1.8.1
      fresh: 2.0.0
      http-errors: 2.0.0
      mime-types: 3.0.1
      ms: 2.1.3
      on-finished: 2.4.1
      range-parser: 1.2.1
      statuses: 2.0.2
    transitivePeerDependencies:
      - supports-color

  serve-static@2.2.0:
    dependencies:
      encodeurl: 2.0.0
      escape-html: 1.0.3
      parseurl: 1.3.3
      send: 1.2.0
    transitivePeerDependencies:
      - supports-color

  set-cookie-parser@2.7.1: {}

  setprototypeof@1.2.0: {}

  sharp@0.33.5:
    dependencies:
      color: 4.2.3
      detect-libc: 2.0.4
      semver: 7.7.2
    optionalDependencies:
      '@img/sharp-darwin-arm64': 0.33.5
      '@img/sharp-darwin-x64': 0.33.5
      '@img/sharp-libvips-darwin-arm64': 1.0.4
      '@img/sharp-libvips-darwin-x64': 1.0.4
      '@img/sharp-libvips-linux-arm': 1.0.5
      '@img/sharp-libvips-linux-arm64': 1.0.4
      '@img/sharp-libvips-linux-s390x': 1.0.4
      '@img/sharp-libvips-linux-x64': 1.0.4
      '@img/sharp-libvips-linuxmusl-arm64': 1.0.4
      '@img/sharp-libvips-linuxmusl-x64': 1.0.4
      '@img/sharp-linux-arm': 0.33.5
      '@img/sharp-linux-arm64': 0.33.5
      '@img/sharp-linux-s390x': 0.33.5
      '@img/sharp-linux-x64': 0.33.5
      '@img/sharp-linuxmusl-arm64': 0.33.5
      '@img/sharp-linuxmusl-x64': 0.33.5
      '@img/sharp-wasm32': 0.33.5
      '@img/sharp-win32-ia32': 0.33.5
      '@img/sharp-win32-x64': 0.33.5

  shebang-command@2.0.0:
    dependencies:
      shebang-regex: 3.0.0

  shebang-regex@3.0.0: {}

  shell-quote@1.8.3: {}

  side-channel-list@1.0.0:
    dependencies:
      es-errors: 1.3.0
      object-inspect: 1.13.4

  side-channel-map@1.0.1:
    dependencies:
      call-bound: 1.0.4
      es-errors: 1.3.0
      get-intrinsic: 1.3.0
      object-inspect: 1.13.4

  side-channel-weakmap@1.0.2:
    dependencies:
      call-bound: 1.0.4
      es-errors: 1.3.0
      get-intrinsic: 1.3.0
      object-inspect: 1.13.4
      side-channel-map: 1.0.1

  side-channel@1.1.0:
    dependencies:
      es-errors: 1.3.0
      object-inspect: 1.13.4
      side-channel-list: 1.0.0
      side-channel-map: 1.0.1
      side-channel-weakmap: 1.0.2

  siginfo@2.0.0: {}

  signal-exit@4.1.0: {}

  simple-concat@1.0.1: {}

  simple-get@4.0.1:
    dependencies:
      decompress-response: 6.0.0
      once: 1.4.0
      simple-concat: 1.0.1

  simple-swizzle@0.2.2:
    dependencies:
      is-arrayish: 0.3.2

  sirv@3.0.1:
    dependencies:
      '@polka/url': 1.0.0-next.29
      mrmime: 2.0.1
      totalist: 3.0.1

  sisteransi@1.0.5: {}

  slash@4.0.0: {}

  source-map-js@1.2.1: {}

  source-map-support@0.5.21:
    dependencies:
      buffer-from: 1.1.2
      source-map: 0.6.1

  source-map@0.6.1: {}

  source-map@0.8.0-beta.0:
    dependencies:
      whatwg-url: 7.1.0

  sourcemap-codec@1.4.8: {}

  spawn-command@0.0.2: {}

  split@0.3.3:
    dependencies:
      through: 2.3.8

  sprintf-js@1.0.3: {}

  stackback@0.0.2: {}

  stacktracey@2.1.8:
    dependencies:
      as-table: 1.0.55
      get-source: 2.0.12

  standard-as-callback@2.1.0: {}

  statuses@2.0.1: {}

  statuses@2.0.2: {}

  std-env@3.9.0: {}

  stoppable@1.1.0: {}

  stream-combiner@0.0.4:
    dependencies:
      duplexer: 0.1.2

  string-argv@0.3.2: {}

  string-width@4.2.3:
    dependencies:
      emoji-regex: 8.0.0
      is-fullwidth-code-point: 3.0.0
      strip-ansi: 6.0.1

  string-width@5.1.2:
    dependencies:
      eastasianwidth: 0.2.0
      emoji-regex: 9.2.2
      strip-ansi: 7.1.0

  string_decoder@1.3.0:
    dependencies:
      safe-buffer: 5.2.1

  strip-ansi@6.0.1:
    dependencies:
      ansi-regex: 5.0.1

  strip-ansi@7.1.0:
    dependencies:
      ansi-regex: 6.1.0

  strip-final-newline@3.0.0: {}

  strip-json-comments@2.0.1: {}

  strip-json-comments@3.1.1: {}

  strip-literal@2.1.1:
    dependencies:
      js-tokens: 9.0.1

  strip-literal@3.0.0:
    dependencies:
      js-tokens: 9.0.1

  strtok3@10.3.1:
    dependencies:
      '@tokenizer/token': 0.3.0

  sucrase@3.35.0:
    dependencies:
      '@jridgewell/gen-mapping': 0.3.8
      commander: 4.1.1
      glob: 10.4.5
      lines-and-columns: 1.2.4
      mz: 2.7.0
      pirates: 4.0.7
      ts-interface-checker: 0.1.13

  supports-color@7.2.0:
    dependencies:
      has-flag: 4.0.0

  supports-color@8.1.1:
    dependencies:
      has-flag: 4.0.0

  supports-preserve-symlinks-flag@1.0.0: {}

<<<<<<< HEAD
  svelte@5.36.0:
    dependencies:
      '@ampproject/remapping': 2.3.0
      '@jridgewell/sourcemap-codec': 1.5.0
      '@sveltejs/acorn-typescript': 1.0.5(acorn@8.15.0)
      '@types/estree': 1.0.8
      acorn: 8.15.0
      aria-query: 5.3.2
      axobject-query: 4.1.0
      clsx: 2.1.1
      esm-env: 1.2.2
      esrap: 2.1.0
      is-reference: 3.0.3
      locate-character: 3.0.0
      magic-string: 0.30.17
      zimmerframe: 1.1.2
=======
  swr@2.3.4(react@18.3.1):
    dependencies:
      dequal: 2.0.3
      react: 18.3.1
      use-sync-external-store: 1.5.0(react@18.3.1)
>>>>>>> 057a6099

  tar-fs@2.1.3:
    dependencies:
      chownr: 1.1.4
      mkdirp-classic: 0.5.3
      pump: 3.0.3
      tar-stream: 2.2.0

  tar-stream@2.2.0:
    dependencies:
      bl: 4.1.0
      end-of-stream: 1.4.5
      fs-constants: 1.0.0
      inherits: 2.0.4
      readable-stream: 3.6.2

  thenify-all@1.6.0:
    dependencies:
      thenify: 3.3.1

  thenify@3.3.1:
    dependencies:
      any-promise: 1.3.0

  throttleit@2.1.0: {}

  through@2.3.8: {}

  tinybench@2.9.0: {}

  tinyexec@0.3.2: {}

  tinyglobby@0.2.14:
    dependencies:
      fdir: 6.4.6(picomatch@4.0.2)
      picomatch: 4.0.2

  tinypool@0.8.4: {}

  tinypool@1.1.1: {}

  tinyrainbow@2.0.0: {}

  tinyspy@2.2.1: {}

  tinyspy@4.0.3: {}

  to-regex-range@5.0.1:
    dependencies:
      is-number: 7.0.0

  toidentifier@1.0.1: {}

  token-types@6.0.3:
    dependencies:
      '@tokenizer/token': 0.3.0
      ieee754: 1.2.1

  totalist@3.0.1: {}

  tr46@1.0.1:
    dependencies:
      punycode: 2.3.1

  tree-kill@1.2.2: {}

  ts-interface-checker@0.1.13: {}

  tslib@2.8.1: {}

  tsup@8.5.0(@microsoft/api-extractor@7.52.8(@types/node@22.15.32))(postcss@8.5.6)(tsx@4.20.3)(typescript@5.8.3)(yaml@2.8.0):
    dependencies:
      bundle-require: 5.1.0(esbuild@0.25.5)
      cac: 6.7.14
      chokidar: 4.0.3
      consola: 3.4.2
      debug: 4.4.1
      esbuild: 0.25.5
      fix-dts-default-cjs-exports: 1.0.1
      joycon: 3.1.1
      picocolors: 1.1.1
      postcss-load-config: 6.0.1(postcss@8.5.6)(tsx@4.20.3)(yaml@2.8.0)
      resolve-from: 5.0.0
      rollup: 4.44.0
      source-map: 0.8.0-beta.0
      sucrase: 3.35.0
      tinyexec: 0.3.2
      tinyglobby: 0.2.14
      tree-kill: 1.2.2
    optionalDependencies:
      '@microsoft/api-extractor': 7.52.8(@types/node@22.15.32)
      postcss: 8.5.6
      typescript: 5.8.3
    transitivePeerDependencies:
      - jiti
      - supports-color
      - tsx
      - yaml

  tsup@8.5.0(@microsoft/api-extractor@7.52.8(@types/node@24.0.3))(postcss@8.5.6)(tsx@4.20.3)(typescript@5.8.3)(yaml@2.8.0):
    dependencies:
      bundle-require: 5.1.0(esbuild@0.25.5)
      cac: 6.7.14
      chokidar: 4.0.3
      consola: 3.4.2
      debug: 4.4.1
      esbuild: 0.25.5
      fix-dts-default-cjs-exports: 1.0.1
      joycon: 3.1.1
      picocolors: 1.1.1
      postcss-load-config: 6.0.1(postcss@8.5.6)(tsx@4.20.3)(yaml@2.8.0)
      resolve-from: 5.0.0
      rollup: 4.44.0
      source-map: 0.8.0-beta.0
      sucrase: 3.35.0
      tinyexec: 0.3.2
      tinyglobby: 0.2.14
      tree-kill: 1.2.2
    optionalDependencies:
      '@microsoft/api-extractor': 7.52.8(@types/node@24.0.3)
      postcss: 8.5.6
      typescript: 5.8.3
    transitivePeerDependencies:
      - jiti
      - supports-color
      - tsx
      - yaml

  tsup@8.5.0(@microsoft/api-extractor@7.52.8(@types/node@24.0.4))(postcss@8.5.6)(tsx@4.20.3)(typescript@5.8.3)(yaml@2.8.0):
    dependencies:
      bundle-require: 5.1.0(esbuild@0.25.5)
      cac: 6.7.14
      chokidar: 4.0.3
      consola: 3.4.2
      debug: 4.4.1
      esbuild: 0.25.5
      fix-dts-default-cjs-exports: 1.0.1
      joycon: 3.1.1
      picocolors: 1.1.1
      postcss-load-config: 6.0.1(postcss@8.5.6)(tsx@4.20.3)(yaml@2.8.0)
      resolve-from: 5.0.0
      rollup: 4.44.0
      source-map: 0.8.0-beta.0
      sucrase: 3.35.0
      tinyexec: 0.3.2
      tinyglobby: 0.2.14
      tree-kill: 1.2.2
    optionalDependencies:
      '@microsoft/api-extractor': 7.52.8(@types/node@24.0.4)
      postcss: 8.5.6
      typescript: 5.8.3
    transitivePeerDependencies:
      - jiti
      - supports-color
      - tsx
      - yaml

  tsx@3.14.0:
    dependencies:
      esbuild: 0.18.20
      get-tsconfig: 4.10.1
      source-map-support: 0.5.21
    optionalDependencies:
      fsevents: 2.3.3

  tsx@4.20.3:
    dependencies:
      esbuild: 0.25.5
      get-tsconfig: 4.10.1
    optionalDependencies:
      fsevents: 2.3.3

  tunnel-agent@0.6.0:
    dependencies:
      safe-buffer: 5.2.1

  turbo-darwin-64@2.5.4:
    optional: true

  turbo-darwin-arm64@2.5.4:
    optional: true

  turbo-linux-64@2.5.4:
    optional: true

  turbo-linux-arm64@2.5.4:
    optional: true

  turbo-windows-64@2.5.4:
    optional: true

  turbo-windows-arm64@2.5.4:
    optional: true

  turbo@2.5.4:
    optionalDependencies:
      turbo-darwin-64: 2.5.4
      turbo-darwin-arm64: 2.5.4
      turbo-linux-64: 2.5.4
      turbo-linux-arm64: 2.5.4
      turbo-windows-64: 2.5.4
      turbo-windows-arm64: 2.5.4

  type-detect@4.1.0: {}

  type-is@2.0.1:
    dependencies:
      content-type: 1.0.5
      media-typer: 1.1.0
      mime-types: 3.0.1

  typescript@5.8.2: {}

  typescript@5.8.3: {}

  ufo@1.6.1: {}

  uint8array-extras@1.4.0: {}

  uncrypto@0.1.3: {}

  undici-types@5.26.5: {}

  undici-types@6.21.0: {}

  undici-types@7.8.0: {}

  undici@5.29.0:
    dependencies:
      '@fastify/busboy': 2.1.1

  unenv@2.0.0-rc.1:
    dependencies:
      defu: 6.1.4
      mlly: 1.7.4
      ohash: 1.1.6
      pathe: 1.1.2
      ufo: 1.6.1

  unenv@2.0.0-rc.17:
    dependencies:
      defu: 6.1.4
      exsolve: 1.0.7
      ohash: 2.0.11
      pathe: 2.0.3
      ufo: 1.6.1

  universalify@2.0.1: {}

  unpipe@1.0.0: {}

  update-browserslist-db@1.1.3(browserslist@4.25.0):
    dependencies:
      browserslist: 4.25.0
      escalade: 3.2.0
      picocolors: 1.1.1

  uri-js@4.4.1:
    dependencies:
      punycode: 2.3.1

  use-sync-external-store@1.5.0(react@18.3.1):
    dependencies:
      react: 18.3.1

  use-sync-external-store@1.5.0(react@19.1.0):
    dependencies:
      react: 19.1.0

  util-deprecate@1.0.2: {}

  vary@1.1.2: {}

  vite-node@1.6.1(@types/node@20.19.6):
    dependencies:
      cac: 6.7.14
      debug: 4.4.1
      pathe: 1.1.2
      picocolors: 1.1.1
      vite: 5.4.19(@types/node@20.19.6)
    transitivePeerDependencies:
      - '@types/node'
      - less
      - lightningcss
      - sass
      - sass-embedded
      - stylus
      - sugarss
      - supports-color
      - terser

  vite-node@3.2.4(@types/node@22.15.32)(tsx@3.14.0)(yaml@2.8.0):
    dependencies:
      cac: 6.7.14
      debug: 4.4.1
      es-module-lexer: 1.7.0
      pathe: 2.0.3
      vite: 6.3.5(@types/node@22.15.32)(tsx@3.14.0)(yaml@2.8.0)
    transitivePeerDependencies:
      - '@types/node'
      - jiti
      - less
      - lightningcss
      - sass
      - sass-embedded
      - stylus
      - sugarss
      - supports-color
      - terser
      - tsx
      - yaml

  vite-node@3.2.4(@types/node@22.15.32)(tsx@4.20.3)(yaml@2.8.0):
    dependencies:
      cac: 6.7.14
      debug: 4.4.1
      es-module-lexer: 1.7.0
      pathe: 2.0.3
      vite: 6.3.5(@types/node@22.15.32)(tsx@4.20.3)(yaml@2.8.0)
    transitivePeerDependencies:
      - '@types/node'
      - jiti
      - less
      - lightningcss
      - sass
      - sass-embedded
      - stylus
      - sugarss
      - supports-color
      - terser
      - tsx
      - yaml

  vite-node@3.2.4(@types/node@24.0.3)(tsx@4.20.3)(yaml@2.8.0):
    dependencies:
      cac: 6.7.14
      debug: 4.4.1
      es-module-lexer: 1.7.0
      pathe: 2.0.3
      vite: 6.3.5(@types/node@24.0.3)(tsx@4.20.3)(yaml@2.8.0)
    transitivePeerDependencies:
      - '@types/node'
      - jiti
      - less
      - lightningcss
      - sass
      - sass-embedded
      - stylus
      - sugarss
      - supports-color
      - terser
      - tsx
      - yaml

  vite-node@3.2.4(@types/node@24.0.4)(tsx@4.20.3)(yaml@2.8.0):
    dependencies:
      cac: 6.7.14
      debug: 4.4.1
      es-module-lexer: 1.7.0
      pathe: 2.0.3
      vite: 6.3.5(@types/node@24.0.4)(tsx@4.20.3)(yaml@2.8.0)
    transitivePeerDependencies:
      - '@types/node'
      - jiti
      - less
      - lightningcss
      - sass
      - sass-embedded
      - stylus
      - sugarss
      - supports-color
      - terser
      - tsx
      - yaml

  vite-plugin-dts@4.5.4(@types/node@24.0.4)(rollup@4.44.0)(typescript@5.8.3)(vite@6.3.5(@types/node@24.0.4)(tsx@4.20.3)(yaml@2.8.0)):
    dependencies:
      '@microsoft/api-extractor': 7.52.8(@types/node@24.0.4)
      '@rollup/pluginutils': 5.2.0(rollup@4.44.0)
      '@volar/typescript': 2.4.14
      '@vue/language-core': 2.2.0(typescript@5.8.3)
      compare-versions: 6.1.1
      debug: 4.4.1
      kolorist: 1.8.0
      local-pkg: 1.1.1
      magic-string: 0.30.17
      typescript: 5.8.3
    optionalDependencies:
      vite: 6.3.5(@types/node@24.0.4)(tsx@4.20.3)(yaml@2.8.0)
    transitivePeerDependencies:
      - '@types/node'
      - rollup
      - supports-color

  vite@5.4.19(@types/node@20.19.6):
    dependencies:
      esbuild: 0.21.5
      postcss: 8.5.6
      rollup: 4.44.0
    optionalDependencies:
      '@types/node': 20.19.6
      fsevents: 2.3.3

  vite@5.4.19(@types/node@22.15.32):
    dependencies:
      esbuild: 0.21.5
      postcss: 8.5.6
      rollup: 4.44.0
    optionalDependencies:
      '@types/node': 22.15.32
      fsevents: 2.3.3

  vite@6.3.5(@types/node@22.15.32)(tsx@3.14.0)(yaml@2.8.0):
    dependencies:
      esbuild: 0.25.5
      fdir: 6.4.6(picomatch@4.0.2)
      picomatch: 4.0.2
      postcss: 8.5.6
      rollup: 4.44.0
      tinyglobby: 0.2.14
    optionalDependencies:
      '@types/node': 22.15.32
      fsevents: 2.3.3
      tsx: 3.14.0
      yaml: 2.8.0

  vite@6.3.5(@types/node@22.15.32)(tsx@4.20.3)(yaml@2.8.0):
    dependencies:
      esbuild: 0.25.5
      fdir: 6.4.6(picomatch@4.0.2)
      picomatch: 4.0.2
      postcss: 8.5.6
      rollup: 4.44.0
      tinyglobby: 0.2.14
    optionalDependencies:
      '@types/node': 22.15.32
      fsevents: 2.3.3
      tsx: 4.20.3
      yaml: 2.8.0

  vite@6.3.5(@types/node@24.0.3)(tsx@4.20.3)(yaml@2.8.0):
    dependencies:
      esbuild: 0.25.5
      fdir: 6.4.6(picomatch@4.0.2)
      picomatch: 4.0.2
      postcss: 8.5.6
      rollup: 4.44.0
      tinyglobby: 0.2.14
    optionalDependencies:
      '@types/node': 24.0.3
      fsevents: 2.3.3
      tsx: 4.20.3
      yaml: 2.8.0

  vite@6.3.5(@types/node@24.0.4)(tsx@4.20.3)(yaml@2.8.0):
    dependencies:
      esbuild: 0.25.5
      fdir: 6.4.6(picomatch@4.0.2)
      picomatch: 4.0.2
      postcss: 8.5.6
      rollup: 4.44.0
      tinyglobby: 0.2.14
    optionalDependencies:
      '@types/node': 24.0.4
      fsevents: 2.3.3
      tsx: 4.20.3
      yaml: 2.8.0

  vitest@1.6.1(@types/node@20.19.6):
    dependencies:
      '@vitest/expect': 1.6.1
      '@vitest/runner': 1.6.1
      '@vitest/snapshot': 1.6.1
      '@vitest/spy': 1.6.1
      '@vitest/utils': 1.6.1
      acorn-walk: 8.3.2
      chai: 4.5.0
      debug: 4.4.1
      execa: 8.0.1
      local-pkg: 0.5.1
      magic-string: 0.30.17
      pathe: 1.1.2
      picocolors: 1.1.1
      std-env: 3.9.0
      strip-literal: 2.1.1
      tinybench: 2.9.0
      tinypool: 0.8.4
      vite: 5.4.19(@types/node@20.19.6)
      vite-node: 1.6.1(@types/node@20.19.6)
      why-is-node-running: 2.3.0
    optionalDependencies:
      '@types/node': 20.19.6
    transitivePeerDependencies:
      - less
      - lightningcss
      - sass
      - sass-embedded
      - stylus
      - sugarss
      - supports-color
      - terser

  vitest@3.2.4(@types/node@22.15.32)(@vitest/ui@3.1.1)(tsx@4.20.3)(yaml@2.8.0):
    dependencies:
      '@types/chai': 5.2.2
      '@vitest/expect': 3.2.4
      '@vitest/mocker': 3.2.4(vite@6.3.5(@types/node@24.0.4)(tsx@4.20.3)(yaml@2.8.0))
      '@vitest/pretty-format': 3.2.4
      '@vitest/runner': 3.2.4
      '@vitest/snapshot': 3.2.4
      '@vitest/spy': 3.2.4
      '@vitest/utils': 3.2.4
      chai: 5.2.0
      debug: 4.4.1
      expect-type: 1.2.1
      magic-string: 0.30.17
      pathe: 2.0.3
      picomatch: 4.0.2
      std-env: 3.9.0
      tinybench: 2.9.0
      tinyexec: 0.3.2
      tinyglobby: 0.2.14
      tinypool: 1.1.1
      tinyrainbow: 2.0.0
      vite: 6.3.5(@types/node@22.15.32)(tsx@4.20.3)(yaml@2.8.0)
      vite-node: 3.2.4(@types/node@22.15.32)(tsx@4.20.3)(yaml@2.8.0)
      why-is-node-running: 2.3.0
    optionalDependencies:
      '@types/node': 22.15.32
      '@vitest/ui': 3.1.1(vitest@3.2.4)
    transitivePeerDependencies:
      - jiti
      - less
      - lightningcss
      - msw
      - sass
      - sass-embedded
      - stylus
      - sugarss
      - supports-color
      - terser
      - tsx
      - yaml

  vitest@3.2.4(@types/node@22.15.32)(tsx@3.14.0)(yaml@2.8.0):
    dependencies:
      '@types/chai': 5.2.2
      '@vitest/expect': 3.2.4
      '@vitest/mocker': 3.2.4(vite@6.3.5(@types/node@22.15.32)(tsx@3.14.0)(yaml@2.8.0))
      '@vitest/pretty-format': 3.2.4
      '@vitest/runner': 3.2.4
      '@vitest/snapshot': 3.2.4
      '@vitest/spy': 3.2.4
      '@vitest/utils': 3.2.4
      chai: 5.2.0
      debug: 4.4.1
      expect-type: 1.2.1
      magic-string: 0.30.17
      pathe: 2.0.3
      picomatch: 4.0.2
      std-env: 3.9.0
      tinybench: 2.9.0
      tinyexec: 0.3.2
      tinyglobby: 0.2.14
      tinypool: 1.1.1
      tinyrainbow: 2.0.0
      vite: 6.3.5(@types/node@22.15.32)(tsx@3.14.0)(yaml@2.8.0)
      vite-node: 3.2.4(@types/node@22.15.32)(tsx@3.14.0)(yaml@2.8.0)
      why-is-node-running: 2.3.0
    optionalDependencies:
      '@types/node': 22.15.32
    transitivePeerDependencies:
      - jiti
      - less
      - lightningcss
      - msw
      - sass
      - sass-embedded
      - stylus
      - sugarss
      - supports-color
      - terser
      - tsx
      - yaml

  vitest@3.2.4(@types/node@24.0.3)(tsx@4.20.3)(yaml@2.8.0):
    dependencies:
      '@types/chai': 5.2.2
      '@vitest/expect': 3.2.4
      '@vitest/mocker': 3.2.4(vite@6.3.5(@types/node@24.0.4)(tsx@4.20.3)(yaml@2.8.0))
      '@vitest/pretty-format': 3.2.4
      '@vitest/runner': 3.2.4
      '@vitest/snapshot': 3.2.4
      '@vitest/spy': 3.2.4
      '@vitest/utils': 3.2.4
      chai: 5.2.0
      debug: 4.4.1
      expect-type: 1.2.1
      magic-string: 0.30.17
      pathe: 2.0.3
      picomatch: 4.0.2
      std-env: 3.9.0
      tinybench: 2.9.0
      tinyexec: 0.3.2
      tinyglobby: 0.2.14
      tinypool: 1.1.1
      tinyrainbow: 2.0.0
      vite: 6.3.5(@types/node@24.0.3)(tsx@4.20.3)(yaml@2.8.0)
      vite-node: 3.2.4(@types/node@24.0.3)(tsx@4.20.3)(yaml@2.8.0)
      why-is-node-running: 2.3.0
    optionalDependencies:
      '@types/node': 24.0.3
    transitivePeerDependencies:
      - jiti
      - less
      - lightningcss
      - msw
      - sass
      - sass-embedded
      - stylus
      - sugarss
      - supports-color
      - terser
      - tsx
      - yaml

  vitest@3.2.4(@types/node@24.0.4)(tsx@4.20.3)(yaml@2.8.0):
    dependencies:
      '@types/chai': 5.2.2
      '@vitest/expect': 3.2.4
      '@vitest/mocker': 3.2.4(vite@6.3.5(@types/node@24.0.4)(tsx@4.20.3)(yaml@2.8.0))
      '@vitest/pretty-format': 3.2.4
      '@vitest/runner': 3.2.4
      '@vitest/snapshot': 3.2.4
      '@vitest/spy': 3.2.4
      '@vitest/utils': 3.2.4
      chai: 5.2.0
      debug: 4.4.1
      expect-type: 1.2.1
      magic-string: 0.30.17
      pathe: 2.0.3
      picomatch: 4.0.2
      std-env: 3.9.0
      tinybench: 2.9.0
      tinyexec: 0.3.2
      tinyglobby: 0.2.14
      tinypool: 1.1.1
      tinyrainbow: 2.0.0
      vite: 6.3.5(@types/node@24.0.4)(tsx@4.20.3)(yaml@2.8.0)
      vite-node: 3.2.4(@types/node@24.0.4)(tsx@4.20.3)(yaml@2.8.0)
      why-is-node-running: 2.3.0
    optionalDependencies:
      '@types/node': 24.0.4
    transitivePeerDependencies:
      - jiti
      - less
      - lightningcss
      - msw
      - sass
      - sass-embedded
      - stylus
      - sugarss
      - supports-color
      - terser
      - tsx
      - yaml

  vscode-uri@3.1.0: {}

  web-streams-polyfill@3.3.3: {}

  webidl-conversions@4.0.2: {}

  webpod@0.0.2: {}

  whatwg-url@7.1.0:
    dependencies:
      lodash.sortby: 4.7.0
      tr46: 1.0.1
      webidl-conversions: 4.0.2

  which@2.0.2:
    dependencies:
      isexe: 2.0.0

  which@3.0.1:
    dependencies:
      isexe: 2.0.0

  why-is-node-running@2.3.0:
    dependencies:
      siginfo: 2.0.0
      stackback: 0.0.2

  workerd@1.20250204.0:
    optionalDependencies:
      '@cloudflare/workerd-darwin-64': 1.20250204.0
      '@cloudflare/workerd-darwin-arm64': 1.20250204.0
      '@cloudflare/workerd-linux-64': 1.20250204.0
      '@cloudflare/workerd-linux-arm64': 1.20250204.0
      '@cloudflare/workerd-windows-64': 1.20250204.0

  workerd@1.20250617.0:
    optionalDependencies:
      '@cloudflare/workerd-darwin-64': 1.20250617.0
      '@cloudflare/workerd-darwin-arm64': 1.20250617.0
      '@cloudflare/workerd-linux-64': 1.20250617.0
      '@cloudflare/workerd-linux-arm64': 1.20250617.0
      '@cloudflare/workerd-windows-64': 1.20250617.0

  wrangler@3.109.1(@cloudflare/workers-types@4.20250619.0):
    dependencies:
      '@cloudflare/kv-asset-handler': 0.3.4
      '@esbuild-plugins/node-globals-polyfill': 0.2.3(esbuild@0.17.19)
      '@esbuild-plugins/node-modules-polyfill': 0.2.2(esbuild@0.17.19)
      blake3-wasm: 2.1.5
      esbuild: 0.17.19
      miniflare: 3.20250204.1
      path-to-regexp: 6.3.0
      unenv: 2.0.0-rc.1
      workerd: 1.20250204.0
    optionalDependencies:
      '@cloudflare/workers-types': 4.20250619.0
      fsevents: 2.3.3
      sharp: 0.33.5
    transitivePeerDependencies:
      - bufferutil
      - utf-8-validate

  wrangler@4.22.0(@cloudflare/workers-types@4.20250619.0):
    dependencies:
      '@cloudflare/kv-asset-handler': 0.4.0
      '@cloudflare/unenv-preset': 2.3.3(unenv@2.0.0-rc.17)(workerd@1.20250617.0)
      blake3-wasm: 2.1.5
      esbuild: 0.25.4
      miniflare: 4.20250617.4
      path-to-regexp: 6.3.0
      unenv: 2.0.0-rc.17
      workerd: 1.20250617.0
    optionalDependencies:
      '@cloudflare/workers-types': 4.20250619.0
      fsevents: 2.3.3
    transitivePeerDependencies:
      - bufferutil
      - utf-8-validate

  wrap-ansi@7.0.0:
    dependencies:
      ansi-styles: 4.3.0
      string-width: 4.2.3
      strip-ansi: 6.0.1

  wrap-ansi@8.1.0:
    dependencies:
      ansi-styles: 6.2.1
      string-width: 5.1.2
      strip-ansi: 7.1.0

  wrappy@1.0.2: {}

  ws@8.18.0: {}

  ws@8.18.2: {}

  y18n@5.0.8: {}

  yallist@3.1.1: {}

  yallist@4.0.0: {}

  yaml@2.8.0: {}

  yargs-parser@21.1.1: {}

  yargs@17.7.2:
    dependencies:
      cliui: 8.0.1
      escalade: 3.2.0
      get-caller-file: 2.0.5
      require-directory: 2.1.1
      string-width: 4.2.3
      y18n: 5.0.8
      yargs-parser: 21.1.1

  yjs@13.6.27:
    dependencies:
      lib0: 0.2.109

  yocto-queue@1.2.1: {}

  youch@3.2.3:
    dependencies:
      cookie: 0.5.0
      mustache: 4.2.0
      stacktracey: 2.1.8

  youch@3.3.4:
    dependencies:
      cookie: 0.7.2
      mustache: 4.2.0
      stacktracey: 2.1.8

<<<<<<< HEAD
  zimmerframe@1.1.2: {}
=======
  zod-to-json-schema@3.24.6(zod@3.25.69):
    dependencies:
      zod: 3.25.69
>>>>>>> 057a6099

  zod@3.22.3: {}

  zod@3.25.67: {}

  zod@3.25.69: {}

  zx@7.2.3:
    dependencies:
      '@types/fs-extra': 11.0.4
      '@types/minimist': 1.2.5
      '@types/node': 18.19.112
      '@types/ps-tree': 1.1.6
      '@types/which': 3.0.4
      chalk: 5.4.1
      fs-extra: 11.3.0
      fx: 36.0.4
      globby: 13.2.2
      minimist: 1.2.8
      node-fetch: 3.3.1
      ps-tree: 1.2.0
      webpod: 0.0.2
      which: 3.0.1
      yaml: 2.8.0

  zx@8.5.5: {}<|MERGE_RESOLUTION|>--- conflicted
+++ resolved
@@ -1060,31 +1060,6 @@
         specifier: ^5.5.2
         version: 5.8.3
 
-  packages/frameworks/svelte:
-    dependencies:
-      '@rivetkit/framework-base':
-        specifier: workspace:*
-        version: link:../framework-base
-    devDependencies:
-      '@rivetkit/core':
-        specifier: workspace:*
-        version: link:../../core
-      svelte:
-        specifier: ^5.0.0
-        version: 5.36.0
-      typescript:
-        specifier: ^5.5.2
-        version: 5.8.3
-      vite:
-        specifier: ^6.3.5
-        version: 6.3.5(@types/node@24.0.4)(tsx@4.20.3)(yaml@2.8.0)
-      vite-plugin-dts:
-        specifier: ^4.5.4
-        version: 4.5.4(@types/node@24.0.4)(rollup@4.44.0)(typescript@5.8.3)(vite@6.3.5(@types/node@24.0.4)(tsx@4.20.3)(yaml@2.8.0))
-      vitest:
-        specifier: ^3.1.1
-        version: 3.2.4(@types/node@24.0.4)(tsx@4.20.3)(yaml@2.8.0)
-
   packages/misc/docs-middleware:
     dependencies:
       content-security-policy-builder:
@@ -2605,11 +2580,6 @@
   '@sinclair/typebox@0.34.35':
     resolution: {integrity: sha512-C6ypdODf2VZkgRT6sFM8E1F8vR+HcffniX0Kp8MsU8PIfrlXbNCBz0jzj17GjdmjTx1OtZzdH8+iALL21UjF5A==}
 
-  '@sveltejs/acorn-typescript@1.0.5':
-    resolution: {integrity: sha512-IwQk4yfwLdibDlrXVE04jTZYlLnwsTT2PIOQQGNLWfjavGifnk1JD1LcZjZaBTRcxZu2FfPfNLOE04DSu9lqtQ==}
-    peerDependencies:
-      acorn: ^8.9.0
-
   '@tanstack/react-store@0.7.1':
     resolution: {integrity: sha512-qUTEKdId6QPWGiWyKAPf/gkN29scEsz6EUSJ0C3HgLMgaqTAyBsQ2sMCfGVcqb+kkhEXAdjleCgH6LAPD6f2sA==}
     peerDependencies:
@@ -2927,10 +2897,6 @@
   argparse@1.0.10:
     resolution: {integrity: sha512-o5Roy6tNG4SL/FOkCAN6RzjiakZS25RLYFrcMttJqbdd8BWrnA+fGz57iN5Pb06pvBGvl5gQ0B48dJlslXvoTg==}
 
-  aria-query@5.3.2:
-    resolution: {integrity: sha512-COROpnaoap1E2F000S62r6A60uHZnmlvomhfyT2DlTcrY1OrBKn2UhH7qn5wTC9zMvD0AY7csdPSNwKP+7WiQw==}
-    engines: {node: '>= 0.4'}
-
   as-table@1.0.55:
     resolution: {integrity: sha512-xvsWESUJn0JN421Xb9MQw6AsMHRCUknCe0Wjlxvjud80mU4E6hQf1A6NzQKcYNmYw62MfzEtXc+badstZP3JpQ==}
 
@@ -2944,10 +2910,6 @@
   assertion-error@2.0.1:
     resolution: {integrity: sha512-Izi8RQcffqCeNVgFigKli1ssklIbpHnCYc6AknXGYoB6grJqyeby7jv12JUQgmTAnIDnbck1uxksT4dzN3PWBA==}
     engines: {node: '>=12'}
-
-  axobject-query@4.1.0:
-    resolution: {integrity: sha512-qIj0G9wZbMGNLjLmg1PT6v2mE9AH2zlnADJD/2tC6E00hgmhUOfEB6greHPAfLRSufHqROIUTkw6E+M3lH0PTQ==}
-    engines: {node: '>= 0.4'}
 
   balanced-match@1.0.2:
     resolution: {integrity: sha512-3oSeUO0TMV67hN1AmbXsK4yaqU7tjiHlbxRDZOpH0KW9+CeX4bRAaX0Anxt0tx2MrpRpWwQaPwIlISEJhYU5Pw==}
@@ -3069,10 +3031,6 @@
   cliui@8.0.1:
     resolution: {integrity: sha512-BSeNnyus75C4//NQ9gQt1/csTXyo/8Sb+afLAkzAptFuMsod9HFokGNudZpi/oQV73hnVK+sR+5PVRMd+Dr7YQ==}
     engines: {node: '>=12'}
-
-  clsx@2.1.1:
-    resolution: {integrity: sha512-eYm0QWBtUrBWZWG0d386OGAw16Z995PiOVo2B7bjWSbHedGl5e0ZWaq65kOGgUSNesEIDkB9ISbTg/JK9dhCZA==}
-    engines: {node: '>=6'}
 
   cluster-key-slot@1.1.2:
     resolution: {integrity: sha512-RMr0FhtfXemyinomL4hrWcYJxmX6deFdCxpJzhDttxgO1+bcCnkk+9drydLVDmAMG7NE6aN/fl4F7ucU/90gAA==}
@@ -3431,12 +3389,6 @@
     resolution: {integrity: sha512-TtpcNJ3XAzx3Gq8sWRzJaVajRs0uVxA2YAkdb1jm2YkPz4G6egUFAyA3n5vtEIZefPk5Wa4UXbKuS5fKkJWdgA==}
     engines: {node: '>=10'}
 
-  esm-env@1.2.2:
-    resolution: {integrity: sha512-Epxrv+Nr/CaL4ZcFGPJIYLWFom+YeV1DqMLHJoEd9SYRxNbaFruBwfEX/kkHUJf55j2+TUbmDcmuilbP1TmXHA==}
-
-  esrap@2.1.0:
-    resolution: {integrity: sha512-yzmPNpl7TBbMRC5Lj2JlJZNPml0tzqoqP5B1JXycNUwtqma9AKCO0M2wHrdgsHcy1WRW7S9rJknAMtByg3usgA==}
-
   estree-walker@0.6.1:
     resolution: {integrity: sha512-SqmZANLWS0mnatqbSfRP5g8OXZC12Fgg1IwNtLsyHDzJizORW4khDfjPqJZsemPWBB2uqykUah5YpQ6epsqC/w==}
 
@@ -3731,14 +3683,9 @@
   is-promise@4.0.0:
     resolution: {integrity: sha512-hvpoI6korhJMnej285dSg6nu1+e6uxs7zG3BYAm5byqDsgJNWwxzM6z6iZiAgQR4TJ30JmBTOwqZUw3WlyH3AQ==}
 
-<<<<<<< HEAD
-  is-reference@3.0.3:
-    resolution: {integrity: sha512-ixkJoqQvAP88E6wLydLGGqCJsrFUnqoH6HnaczB8XmDH1oaWU+xxdptvikTgaEhtZ53Ky6YXiBuUI2WXLMCwjw==}
-=======
   is-stream@3.0.0:
     resolution: {integrity: sha512-LnQR4bZ9IADDRSkvpqMGvt/tEJWclzklNgSw48V5EAaAeDd6qGvN8ei6k5p0tvxSR171VmGyHuTiAOfxAbr8kA==}
     engines: {node: ^12.20.0 || ^14.13.1 || >=16.0.0}
->>>>>>> 057a6099
 
   isexe@2.0.0:
     resolution: {integrity: sha512-RHxMLp9lnKHGHRng9QFhRCMbYAcVpn69smSGcq3f36xjgVVWThj4qqLbTLlq7Ssj8B+fIQ1EuCEGI2lKsyQeIw==}
@@ -3877,9 +3824,6 @@
   local-pkg@1.1.1:
     resolution: {integrity: sha512-WunYko2W1NcdfAFpuLUoucsgULmgDBRkdxHxWQ7mK0cQqwPiy8E1enjuRBrhLtZkB5iScJ1XIPdhVEFK8aOLSg==}
     engines: {node: '>=14'}
-
-  locate-character@3.0.0:
-    resolution: {integrity: sha512-SW13ws7BjaeJ6p7Q6CO2nchbYEc3X3J6WrmTTDto7yMPqVSZTUyY5Tjbid+Ab8gLnATtygYtiDIJGQRRn2ZOiA==}
 
   lodash.defaults@4.2.0:
     resolution: {integrity: sha512-qjxPLHd3r5DnsdGacqOMU6pb/avJzdh9tFX2ymgoZE27BmjXrNy/y4LoaiTeAb+O3gL8AfpJGtqfX/ae2leYYQ==}
@@ -4576,16 +4520,10 @@
     resolution: {integrity: sha512-ot0WnXS9fgdkgIcePe6RHNk1WA8+muPa6cSjeR3V8K27q9BB1rTE3R1p7Hv0z1ZyAc8s6Vvv8DIyWf681MAt0w==}
     engines: {node: '>= 0.4'}
 
-<<<<<<< HEAD
-  svelte@5.36.0:
-    resolution: {integrity: sha512-mQwp864P/ipJTElwU8L1LzkbzdUHfrn1su/R8mTJrH7M9mSi42hsgfHA0JU0f4OSkiznlWixan5FcUdR85G3BQ==}
-    engines: {node: '>=18'}
-=======
   swr@2.3.4:
     resolution: {integrity: sha512-bYd2lrhc+VarcpkgWclcUi92wYCpOgMws9Sd1hG1ntAu0NEy+14CbotuFjshBU2kt9rYj9TSmDcybpxpeTU1fg==}
     peerDependencies:
       react: ^19.0.0
->>>>>>> 057a6099
 
   tar-fs@2.1.3:
     resolution: {integrity: sha512-090nwYJDmlhwFwEW3QQl+vaNnxsO2yVsd45eTKRBzSzu+hlb1w2K9inVq5b0ngXuLVqQ4ApvsUHHnu/zQNkWAg==}
@@ -5085,15 +5023,10 @@
   youch@3.3.4:
     resolution: {integrity: sha512-UeVBXie8cA35DS6+nBkls68xaBBXCye0CNznrhszZjTbRVnJKQuNsyLKBTTL4ln1o1rh2PKtv35twV7irj5SEg==}
 
-<<<<<<< HEAD
-  zimmerframe@1.1.2:
-    resolution: {integrity: sha512-rAbqEGa8ovJy4pyBxZM70hg4pE6gDgaQ0Sl9M3enG3I0d6H4XSAM3GeNGLKnsBpuijUow064sf7ww1nutC5/3w==}
-=======
   zod-to-json-schema@3.24.6:
     resolution: {integrity: sha512-h/z3PKvcTcTetyjl1fkj79MHNEjm+HpD6NXheWjzOekY7kV+lwDYnHw+ivHkijnCSMz1yJaWBD9vu/Fcmk+vEg==}
     peerDependencies:
       zod: ^3.24.1
->>>>>>> 057a6099
 
   zod@3.22.3:
     resolution: {integrity: sha512-EjIevzuJRiRPbVH4mGc8nApb/lVLKVpmUhAaR5R5doKGfAnGJ6Gr3CViAVjP+4FWSxCsybeWQdcgCtbX+7oZug==}
@@ -6314,10 +6247,6 @@
   '@sinclair/typebox@0.34.35':
     optional: true
 
-  '@sveltejs/acorn-typescript@1.0.5(acorn@8.15.0)':
-    dependencies:
-      acorn: 8.15.0
-
   '@tanstack/react-store@0.7.1(react-dom@19.1.0(react@19.1.0))(react@19.1.0)':
     dependencies:
       '@tanstack/store': 0.7.1
@@ -6726,8 +6655,6 @@
     dependencies:
       sprintf-js: 1.0.3
 
-  aria-query@5.3.2: {}
-
   as-table@1.0.55:
     dependencies:
       printable-characters: 1.0.42
@@ -6741,8 +6668,6 @@
   assertion-error@1.1.0: {}
 
   assertion-error@2.0.1: {}
-
-  axobject-query@4.1.0: {}
 
   balanced-match@1.0.2: {}
 
@@ -6911,8 +6836,6 @@
       string-width: 4.2.3
       strip-ansi: 6.0.1
       wrap-ansi: 7.0.0
-
-  clsx@2.1.1: {}
 
   cluster-key-slot@1.1.2: {}
 
@@ -7240,12 +7163,6 @@
   escape-html@1.0.3: {}
 
   escape-string-regexp@4.0.0: {}
-
-  esm-env@1.2.2: {}
-
-  esrap@2.1.0:
-    dependencies:
-      '@jridgewell/sourcemap-codec': 1.5.0
 
   estree-walker@0.6.1: {}
 
@@ -7564,13 +7481,7 @@
 
   is-promise@4.0.0: {}
 
-<<<<<<< HEAD
-  is-reference@3.0.3:
-    dependencies:
-      '@types/estree': 1.0.8
-=======
   is-stream@3.0.0: {}
->>>>>>> 057a6099
 
   isexe@2.0.0: {}
 
@@ -7681,8 +7592,6 @@
       mlly: 1.7.4
       pkg-types: 2.1.0
       quansync: 0.2.10
-
-  locate-character@3.0.0: {}
 
   lodash.defaults@4.2.0: {}
 
@@ -8396,30 +8305,11 @@
 
   supports-preserve-symlinks-flag@1.0.0: {}
 
-<<<<<<< HEAD
-  svelte@5.36.0:
-    dependencies:
-      '@ampproject/remapping': 2.3.0
-      '@jridgewell/sourcemap-codec': 1.5.0
-      '@sveltejs/acorn-typescript': 1.0.5(acorn@8.15.0)
-      '@types/estree': 1.0.8
-      acorn: 8.15.0
-      aria-query: 5.3.2
-      axobject-query: 4.1.0
-      clsx: 2.1.1
-      esm-env: 1.2.2
-      esrap: 2.1.0
-      is-reference: 3.0.3
-      locate-character: 3.0.0
-      magic-string: 0.30.17
-      zimmerframe: 1.1.2
-=======
   swr@2.3.4(react@18.3.1):
     dependencies:
       dequal: 2.0.3
       react: 18.3.1
       use-sync-external-store: 1.5.0(react@18.3.1)
->>>>>>> 057a6099
 
   tar-fs@2.1.3:
     dependencies:
@@ -9222,13 +9112,9 @@
       mustache: 4.2.0
       stacktracey: 2.1.8
 
-<<<<<<< HEAD
-  zimmerframe@1.1.2: {}
-=======
   zod-to-json-schema@3.24.6(zod@3.25.69):
     dependencies:
       zod: 3.25.69
->>>>>>> 057a6099
 
   zod@3.22.3: {}
 
