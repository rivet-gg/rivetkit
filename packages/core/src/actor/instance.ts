--- conflicted
+++ resolved
@@ -581,11 +581,7 @@
 					try {
 						this.#config.onStateChange(
 							this.actorContext,
-<<<<<<< HEAD
-							this.#persist.s,
-=======
 							previousState,
->>>>>>> 729aef45
 							this.#persistRaw.s,
 						);
 					} catch (error) {
